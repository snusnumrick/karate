--- conflicted
+++ resolved
@@ -515,8 +515,7 @@
 export default function FamilyDashboard() {
     // Always call hooks at the top level
     const loaderData = useLoaderData<typeof loader>();
-<<<<<<< HEAD
-    const {family, error, allWaiversSigned, upcomingClasses, studentAttendanceData} = loaderData;
+    const {family, error, allWaiversSigned, pendingWaivers, upcomingClasses, studentAttendanceData} = loaderData;
     const seminarEnrollments = ('seminarEnrollments' in loaderData ? loaderData.seminarEnrollments : []) as Array<{
         id: string;
         status: string;
@@ -539,9 +538,6 @@
             is_adult: boolean;
         };
     }>;
-=======
-    const {family, error, allWaiversSigned, pendingWaivers, upcomingClasses, studentAttendanceData} = loaderData;
->>>>>>> a96da77e
     const isClientReady = useClientReady();
     const isSelfFamily = family?.family_type === 'self';
 
