--- conflicted
+++ resolved
@@ -7,11 +7,7 @@
 import { Card, CardContent } from "~/components/ui/card";
 import { Calendar, Clock, MapPin, ExternalLink, DollarSign, Users, AlertCircle, Shield, Package } from "lucide-react";
 import { siteConfig } from "~/config/site";
-<<<<<<< HEAD
-import { formatDate, formatTime } from "~/utils/misc";
-=======
-import { formatDate, getCurrentDateTimeInTimezone } from "~/utils/misc";
->>>>>>> 749c83d2
+import { formatDate, formatTime, getCurrentDateTimeInTimezone } from "~/utils/misc";
 import { formatMoney, isPositive, toDollars, serializeMoney, deserializeMoney, type MoneyJSON } from "~/utils/money";
 import { isLoggedIn as userIsLoggedIn } from "~/utils/auth.server";
 
