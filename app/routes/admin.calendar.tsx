--- conflicted
+++ resolved
@@ -62,28 +62,6 @@
 }
 
 type LoaderData = {
-<<<<<<< HEAD
-  events: AdminCalendarEvent[];
-  programs: Array<{ id: string; name: string; color?: string }>;
-  instructors: Array<{ id: string; name: string }>;
-  filters: {
-    program?: string;
-    instructor?: string;
-    status?: string;
-  };
-  stats: {
-    totalSessions: number;
-    completedSessions: number;
-    totalEnrollments: number;
-    averageCapacity: number;
-  };
-  students: Array<{
-    id: string;
-    first_name: string;
-    last_name: string;
-    birth_date: string | null;
-  }>;
-=======
     events: AdminCalendarEvent[];
     programs: Array<{ id: string; name: string; color?: string }>;
     instructors: Array<{ id: string; name: string }>;
@@ -102,9 +80,8 @@
         id: string;
         first_name: string;
         last_name: string;
-        birth_date: string | null;
+    birth_date: string | null;
     }>;
->>>>>>> cd978e70
 };
 
 export async function loader({ request }: LoaderFunctionArgs) {
@@ -417,9 +394,9 @@
             return e.enrollmentStats.enrolled / capacity;
         });
 
-        const avgCapacityPercentage = totalCapacityPercentages.length > 0
-            ? totalCapacityPercentages.reduce((sum, percentage) => sum + percentage, 0) / totalCapacityPercentages.length
-            : 0;
+    const avgCapacityPercentage = totalCapacityPercentages.length > 0
+      ? totalCapacityPercentages.reduce((sum, percentage) => sum + percentage, 0) / totalCapacityPercentages.length
+      : 0;
 
         const stats = {
             totalSessions: events.length,
@@ -430,7 +407,7 @@
 
         return json({
             events,
-            students, // Return students so component can generate birthday events
+      students, // Return students so component can generate birthday events
             programs,
             instructors,
             filters: {
@@ -445,7 +422,7 @@
         console.error('Error loading admin calendar:', error);
         return json({
             events: [],
-            students: [],
+      students: [],
             programs: [],
             instructors: [],
             filters: {},
@@ -457,54 +434,6 @@
 export default function AdminCalendar() {
     const { events, students, programs, instructors, filters } = useLoaderData<LoaderData>();
     const [searchParams, setSearchParams] = useSearchParams();
-    const [selectedEvent, setSelectedEvent] = useState<AdminCalendarEvent | null>(null);
-    const navigate = useNavigate();
-    const [currentDate, setCurrentDate] = useState(() => {
-        const month = searchParams.get('month');
-        return month ? parseLocalDate(month + '-01') : new Date();
-    });
-
-<<<<<<< HEAD
-    const avgCapacityPercentage = totalCapacityPercentages.length > 0
-      ? totalCapacityPercentages.reduce((sum, percentage) => sum + percentage, 0) / totalCapacityPercentages.length
-      : 0;
-
-    const stats = {
-      totalSessions: events.length,
-      completedSessions: events.filter(e => e.status === 'completed').length,
-      totalEnrollments: events.reduce((sum, e) => sum + e.enrollmentStats.enrolled, 0),
-      averageCapacity: Math.round(avgCapacityPercentage * 100)
-    };
-
-    return json({
-      events,
-      students, // Return students so component can generate birthday events
-      programs,
-      instructors,
-      filters: {
-        program: programFilter || undefined,
-        instructor: instructorFilter || undefined,
-        status: statusFilter || undefined
-      },
-      stats
-    }, { headers });
-
-  } catch (error) {
-    console.error('Error loading admin calendar:', error);
-    return json({
-      events: [],
-      students: [],
-      programs: [],
-      instructors: [],
-      filters: {},
-      stats: { totalSessions: 0, completedSessions: 0, totalEnrollments: 0, averageCapacity: 0 }
-    }, { headers });
-  }
-}
-
-export default function AdminCalendar() {
-  const { events, students, programs, instructors, filters } = useLoaderData<LoaderData>();
-  const [searchParams] = useSearchParams();
   const [selectedEvent, setSelectedEvent] = useState<AdminCalendarEvent | null>(null);
   const navigate = useNavigate();
   const [currentDate, setCurrentDate] = useState(() => {
@@ -512,199 +441,6 @@
     return month ? parseLocalDate(month + '-01') : new Date();
   });
 
-  // Generate birthday events on the client side to avoid timezone serialization issues
-  const birthdayEvents = birthdaysToCalendarEvents(students, currentDate);
-  
-  const handleDateChange = (date: Date) => {
-    // Store current scroll position
-    const currentScrollY = window.scrollY;
-    
-    setCurrentDate(date);
-    
-    // Update URL without triggering navigation
-    const newParams = new URLSearchParams(searchParams);
-    newParams.set('month', format(date, 'yyyy-MM'));
-    const newUrl = `${window.location.pathname}?${newParams.toString()}`;
-    window.history.replaceState(null, '', newUrl);
-    
-    // Restore scroll position immediately
-    window.scrollTo(0, currentScrollY);
-  };
-
-  const handleFilterChange = (key: string, value: string) => {
-    const newParams = new URLSearchParams(searchParams);
-    if (value === 'all' || !value) {
-      newParams.delete(key);
-    } else {
-      newParams.set(key, value);
-    }
-    navigate(`?${newParams.toString()}`, { replace: true });
-  };
-
-  const handleEventClick = (event: CalendarEvent) => {
-    if (event.type === 'session') {
-      // Handle session events for the modal
-      const adminEvent = events.find(e => e.id === event.id);
-      if (adminEvent) {
-        setSelectedEvent(adminEvent);
-      }
-    } else if (event.type === 'birthday' && event.studentId) {
-      // Navigate to student page when birthday event is clicked
-      navigate(`/admin/students/${event.studentId}`);
-    }
-  };
-
-  const getStatusBadge = (status: string) => {
-    switch (status) {
-      case 'completed':
-        return <Badge variant="default" className="bg-green-100 text-green-800"><CheckCircle className="w-3 h-3 mr-1" />Completed</Badge>;
-      case 'cancelled':
-        return <Badge variant="destructive"><XCircle className="w-3 h-3 mr-1" />Cancelled</Badge>;
-      default:
-        return <Badge variant="secondary"><Clock className="w-3 h-3 mr-1" />Scheduled</Badge>;
-    }
-  };
-
-  const getCapacityBadge = (enrolled: number, capacity: number) => {
-    const percentage = capacity > 0 ? (enrolled * 100) / capacity : 0;
-    if (percentage >= 90) {
-      return <Badge variant="destructive"><AlertTriangle className="w-3 h-3 mr-1" />Full</Badge>;
-    } else if (percentage >= 70) {
-      return <Badge variant="secondary" className="bg-yellow-100 text-yellow-800">High</Badge>;
-    }
-    return <Badge variant="outline">Available</Badge>;
-  };
-
-
-
-  return (
-    <div className="max-w-7xl mx-auto py-8 px-4">
-      {/* Header */}
-      <div className="mb-8">
-        <AppBreadcrumb items={breadcrumbPatterns.adminCalendar()} />
-        <div className="flex justify-between items-center mt-4">
-          <div>
-            <h1 className="text-3xl font-bold text-gray-900 dark:text-white">Admin Calendar</h1>
-            <p className="text-gray-600 dark:text-gray-400 mt-1">Manage class sessions, events, and student activities</p>
-          </div>
-          <Button asChild>
-            <Link to="/admin/calendar/new">
-              <Plus className="w-4 h-4 mr-2" />
-              New Event
-            </Link>
-          </Button>
-        </div>
-      </div>
-
-      {/* Filters */}
-      <div className="bg-white dark:bg-gray-800 p-6 rounded-lg shadow-md mb-6">
-        <div className="grid grid-cols-1 md:grid-cols-3 gap-4">
-          <div>
-            <div className="flex items-center gap-2 mb-1">
-              <BookOpen className="h-4 w-4 text-muted-foreground" />
-              <span className="text-xs font-medium">Program</span>
-            </div>
-            <Select value={filters.program || 'all'} onValueChange={(value) => handleFilterChange('program', value)}>
-              <SelectTrigger className="h-8 input-custom-styles">
-                <SelectValue placeholder="All Programs" />
-              </SelectTrigger>
-              <SelectContent>
-                <SelectItem value="all">All Programs</SelectItem>
-                {programs.map(program => (
-                  <SelectItem key={program.id} value={program.id}>{program.name}</SelectItem>
-                ))}
-              </SelectContent>
-            </Select>
-          </div>
-
-          <div>
-            <div className="flex items-center gap-2 mb-1">
-              <User className="h-4 w-4 text-muted-foreground" />
-              <span className="text-xs font-medium">Instructor</span>
-            </div>
-            <Select value={filters.instructor || 'all'} onValueChange={(value) => handleFilterChange('instructor', value)}>
-              <SelectTrigger className="h-8 input-custom-styles">
-                <SelectValue placeholder="All Instructors" />
-              </SelectTrigger>
-              <SelectContent>
-                <SelectItem value="all">All Instructors</SelectItem>
-                {instructors.map(instructor => (
-                  <SelectItem key={instructor.id} value={instructor.id}>{instructor.name}</SelectItem>
-                ))}
-              </SelectContent>
-            </Select>
-          </div>
-
-          <div>
-            <div className="flex items-center gap-2 mb-1">
-              <Filter className="h-4 w-4 text-muted-foreground" />
-              <span className="text-xs font-medium">Status</span>
-            </div>
-            <Select value={filters.status || 'all'} onValueChange={(value) => handleFilterChange('status', value)}>
-              <SelectTrigger className="h-8">
-                <SelectValue placeholder="All Statuses" />
-              </SelectTrigger>
-              <SelectContent>
-                <SelectItem value="all">All Statuses</SelectItem>
-                <SelectItem value="scheduled">Scheduled</SelectItem>
-                <SelectItem value="completed">Completed</SelectItem>
-                <SelectItem value="cancelled">Cancelled</SelectItem>
-              </SelectContent>
-            </Select>
-          </div>
-        </div>
-      </div>
-
-      {/* Calendar */}
-      <div className="bg-white dark:bg-gray-800 rounded-lg shadow-md mb-6">
-        <div className="p-6">
-          <Calendar
-            events={expandMultiDayEvents([
-              // Session events - parse date strings to Date objects
-              ...events.map(event => ({
-                id: event.id,
-                title: event.title,
-                date: parseLocalDate(event.date), // Parse YYYY-MM-DD string to local Date
-                type: event.type,
-                status: event.status, // Pass the session status for color coding
-                className: event.className,
-                sessionId: event.sessionId,
-                classId: event.classId,
-                programName: event.programName,
-                startTime: event.startTime,
-                endTime: event.endTime,
-                endDate: event.endDate // Include end date for multi-day events
-              })),
-              // Birthday events
-              ...birthdayEvents
-            ])}
-            currentDate={currentDate}
-            onDateChange={handleDateChange}
-            onEventClick={handleEventClick}
-            className="w-full"
-          />
-        </div>
-      </div>
-
-      {/* Event Detail Modal */}
-      <Dialog open={!!selectedEvent} onOpenChange={() => setSelectedEvent(null)}>
-        <DialogContent className="max-w-2xl">
-          <DialogHeader>
-            <DialogTitle>{selectedEvent?.title}</DialogTitle>
-          </DialogHeader>
-          {selectedEvent && (
-            <div className="space-y-4">
-              <div className="grid grid-cols-2 gap-4">
-                <div>
-                  <h4 className="font-semibold mb-2">Session Details</h4>
-                  <div className="space-y-2 text-sm">
-                    <div>Date: {formatDate(parseLocalDate(selectedEvent.date), { formatString: 'PPP' })}</div>
-                    <div>Time: {selectedEvent.startTime} - {selectedEvent.endTime}</div>
-                    <div>Program: {selectedEvent.programName}</div>
-                    <div>Instructor: {selectedEvent.instructorName || 'Not assigned'}</div>
-                    <div>Status: {getStatusBadge(selectedEvent.status || 'scheduled')}</div>
-                  </div>
-=======
     // Generate birthday events on the client side to avoid timezone serialization issues
     // Filter students with non-null birth_date before passing to birthdaysToCalendarEvents
     const studentsWithBirthdays = students.filter((s): s is typeof s & { birth_date: string } =>
@@ -783,7 +519,6 @@
                             New Event
                         </Link>
                     </Button>
->>>>>>> cd978e70
                 </div>
             </div>
 
