import { json, type LoaderFunctionArgs, type ActionFunctionArgs } from "@remix-run/node";
import { useLoaderData, Link, Form, useNavigation, useActionData, useFetcher } from "@remix-run/react";
import { Button } from "~/components/ui/button";
import { Card, CardContent, CardHeader, CardTitle } from "~/components/ui/card";
import { Badge } from "~/components/ui/badge";
import { Input } from "~/components/ui/input";
import { Label } from "~/components/ui/label";
import { Alert, AlertDescription } from "~/components/ui/alert";
import {
  AlertDialog,
  AlertDialogAction,
  AlertDialogCancel,
  AlertDialogContent,
  AlertDialogDescription,
  AlertDialogFooter,
  AlertDialogHeader,
  AlertDialogTitle,
} from "~/components/ui/alert-dialog";
import { Calendar, Clock, Plus, Edit2, Trash2, ExternalLink } from "lucide-react";
import { AppBreadcrumb, breadcrumbPatterns } from "~/components/AppBreadcrumb";
import { siteConfig } from "~/config/site";
import { requireAdminUser } from "~/utils/auth.server";
import { getClassById, getClassSessions, generateClassSessions, deleteClassSession } from "~/services/class.server";
import { hasAttendanceRecords } from "~/services/attendance.server";
import type { BulkSessionGeneration } from "~/types/multi-class";
import { useState } from "react";
<<<<<<< HEAD
import { formatDate, formatTime } from "~/utils/misc";
import { getTodayLocalDateString, formatLocalDate } from "~/components/calendar/utils";
=======
import { formatDate, getTodayLocalDateString } from "~/utils/misc";
import { formatLocalDate } from "~/components/calendar/utils";
>>>>>>> aeb2ac7a
import { csrf } from "~/utils/csrf.server";
import { AuthenticityTokenInput } from "remix-utils/csrf/react";

type ActionData = {
  error?: string;
  success?: string;
};

export async function loader({ request, params }: LoaderFunctionArgs) {
  await requireAdminUser(request);

  const classId = params.id;
  if (!classId) {
    throw new Response("Class ID is required", { status: 400 });
  }

  const [classData, sessions] = await Promise.all([
    getClassById(classId),
    getClassSessions({ class_id: classId })
  ]);

  if (!classData) {
    throw new Response("Class not found", { status: 404 });
  }

  return json({ classData, sessions });
}

export async function action({ request, params }: ActionFunctionArgs) {
  await requireAdminUser(request);
  await csrf.validate(request);

  const classId = params.id;
  if (!classId) {
    throw new Response("Class ID is required", { status: 400 });
  }

  try {
    const formData = await request.formData();
    const intent = formData.get("intent") as string;

    if (intent === "generate") {
      const startDate = formData.get("start_date") as string;
      const endDate = formData.get("end_date") as string;
      const excludedDates = formData.get("excluded_dates") as string;

      const generationData: BulkSessionGeneration = {
        class_id: classId,
        start_date: startDate,
        end_date: endDate,
        exclude_dates: excludedDates ? excludedDates.split(',').map(d => d.trim()) : undefined
      };

      const sessionCount = await generateClassSessions(generationData);

      if (sessionCount === 0) {
        return json({ 
          error: "No sessions were generated. This usually means the class has no weekly schedule configured. Please edit the class to add schedule times (day of week and start time) before generating sessions." 
        });
      }

      return json({ success: `Generated ${sessionCount} sessions successfully` });
    }

    if (intent === "delete_session") {
      const sessionId = formData.get("session_id") as string;

      // Check if session has attendance records
      const hasAttendance = await hasAttendanceRecords(sessionId);
      if (hasAttendance) {
        return json(
          { error: "Cannot delete session with attendance records. Please remove attendance first." },
          { status: 400 }
        );
      }

      await deleteClassSession(sessionId);
      return json({ success: "Session deleted successfully" });
    }

    return json({ error: "Invalid intent" }, { status: 400 });
  } catch (error) {
    return json(
      { error: error instanceof Error ? error.message : "Failed to process request" },
      { status: 400 }
    );
  }
}

export default function ClassSessions() {
  const { classData, sessions } = useLoaderData<typeof loader>();
  const actionData = useActionData<ActionData>();
  const navigation = useNavigation();
  const fetcher = useFetcher<ActionData>();
  const isSubmitting = navigation.state === "submitting" || fetcher.state === "submitting";

  type SessionType = typeof sessions[number];

  const [showGenerateForm, setShowGenerateForm] = useState(false);
  const [isDeleteDialogOpen, setIsDeleteDialogOpen] = useState(false);
  const [sessionToDelete, setSessionToDelete] = useState<SessionType | null>(null);

  const handleDelete = (session: SessionType) => {
    setSessionToDelete(session);
    setIsDeleteDialogOpen(true);
  };




  // formatTime is now imported from ~/utils/misc

  const getStatusColor = (status: string) => {
    switch (status) {
      case 'completed': return 'default';
      case 'cancelled': return 'destructive';
      default: return 'secondary';
    }
  };

  const upcomingSessions = sessions.filter(s => {
    const [year, month, day] = s.session_date.split('-').map(Number);
    const sessionDate = new Date(year, month - 1, day);
    const today = new Date();
    today.setHours(0, 0, 0, 0); // Reset time to start of day for comparison
    return sessionDate >= today;
  });
  const pastSessions = sessions.filter(s => {
    const [year, month, day] = s.session_date.split('-').map(Number);
    const sessionDate = new Date(year, month - 1, day);
    const today = new Date();
    today.setHours(0, 0, 0, 0); // Reset time to start of day for comparison
    return sessionDate < today;
  });

  return (
    <div className="container mx-auto py-6">
      <AppBreadcrumb 
        items={breadcrumbPatterns.adminClassSessions(classData.name, classData.id)} 
        className="mb-6"
      />

      <div className="flex items-center gap-4 mb-6">
        <div className="flex-1">
          <h1 className="text-3xl font-bold tracking-tight">Class Sessions</h1>
          <p className="text-muted-foreground">
            {classData.name} • Manage individual class sessions
          </p>
        </div>
        <Button variant="outline" size="sm" asChild>
          <Link to={`/admin/sessions?class_id=${classData.id}`}>
            <ExternalLink className="h-4 w-4 mr-2" />
            All Sessions
          </Link>
        </Button>
      </div>

      {actionData && 'error' in actionData && (
        <Alert className="mb-6">
          <AlertDescription>{actionData.error}</AlertDescription>
        </Alert>
      )}

      {actionData && 'success' in actionData && (
        <Alert className="mb-6">
          <AlertDescription>{actionData.success}</AlertDescription>
        </Alert>
      )}

      {fetcher.data && 'error' in fetcher.data && (
        <Alert className="mb-6">
          <AlertDescription>{fetcher.data.error}</AlertDescription>
        </Alert>
      )}

      {fetcher.data && 'success' in fetcher.data && (
        <Alert className="mb-6">
          <AlertDescription>{fetcher.data.success}</AlertDescription>
        </Alert>
      )}

      <div className="grid gap-6 lg:grid-cols-3">
        {/* Session Generation */}
        <Card>
          <CardHeader>
            <CardTitle className="flex items-center gap-2">
              <Plus className="h-5 w-5" />
              Generate Sessions
            </CardTitle>
          </CardHeader>
          <CardContent>
            {!showGenerateForm ? (
              <Button onClick={() => setShowGenerateForm(true)} className="w-full">
                Generate New Sessions
              </Button>
            ) : (
              <Form method="post" className="space-y-4">
                <AuthenticityTokenInput />
                <input type="hidden" name="intent" value="generate" />

                <div className="space-y-2">
                  <Label htmlFor="start_date">Start Date</Label>
                  <Input
                    id="start_date"
                    name="start_date"
                    type="date"
                    defaultValue={getTodayLocalDateString()}
                    required
                    className="input-custom-styles"
                  />
                </div>

                <div className="space-y-2">
                  <Label htmlFor="end_date">End Date</Label>
                  <Input
                    id="end_date"
                    name="end_date"
                    type="date"
                    defaultValue={formatLocalDate(new Date(new Date().setFullYear(new Date().getFullYear() + 1)))}
                    required
                    className="input-custom-styles"
                  />
                </div>

                <div className="space-y-2">
                  <Label htmlFor="excluded_dates">Excluded Dates (Optional)</Label>
                  <Input
                    id="excluded_dates"
                    name="excluded_dates"
                    placeholder="2024-12-25, 2024-01-01"
                    className="input-custom-styles"
                  />
                  <p className="text-xs text-muted-foreground">
                    Comma-separated dates to exclude (YYYY-MM-DD format)
                  </p>
                </div>

                <div className="flex gap-2">
                  <Button type="submit" disabled={isSubmitting} size="sm">
                    {isSubmitting ? "Generating..." : "Generate"}
                  </Button>
                  <Button 
                    type="button" 
                    variant="outline" 
                    size="sm"
                    onClick={() => setShowGenerateForm(false)}
                  >
                    Cancel
                  </Button>
                </div>
              </Form>
            )}
          </CardContent>
        </Card>

        {/* Upcoming Sessions */}
        <Card>
          <CardHeader>
            <CardTitle className="flex items-center gap-2">
              <Calendar className="h-5 w-5" />
              Upcoming Sessions ({upcomingSessions.length})
            </CardTitle>
          </CardHeader>
          <CardContent>
            <div className="space-y-3">
              {upcomingSessions.slice(0, 5).map((session) => (
                <div key={session.id} className="flex items-center justify-between p-3 border rounded-lg">
                  <div className="space-y-1">
                    <div className="font-medium">{formatDate(session.session_date, { formatString: 'EEEE, MMMM d, yyyy' })}</div>
                    <div className="text-sm text-muted-foreground flex items-center gap-1">
                      <Clock className="h-3 w-3" />
                      {formatTime(session.start_time)} - {formatTime(session.end_time)}
                    </div>
                    <Badge variant={getStatusColor(session.status)}>
                      {session.status}
                    </Badge>
                  </div>
                  <div className="flex items-center gap-1">
                    <Button
                      asChild
                      variant="ghost"
                      size="sm"
                      tabIndex={0}
                    >
                      <Link to={`/admin/sessions/${session.id}/edit`}>
                        <Edit2 className="h-4 w-4" />
                      </Link>
                    </Button>
                    <Button
                      variant="ghost"
                      size="sm"
                      onClick={() => handleDelete(session)}
                      disabled={isSubmitting}
                      tabIndex={0}
                      aria-label={`Delete session on ${formatDate(session.session_date, { formatString: 'EEEE, MMMM d, yyyy' })}`}
                    >
                      <Trash2 className="h-4 w-4 text-destructive" />
                    </Button>
                  </div>
                </div>
              ))}
              {upcomingSessions.length === 0 && (
                <p className="text-sm text-muted-foreground text-center py-4">
                  No upcoming sessions scheduled
                </p>
              )}
            </div>
          </CardContent>
        </Card>

        {/* Past Sessions */}
        <Card>
          <CardHeader>
            <CardTitle className="flex items-center gap-2">
              <Clock className="h-5 w-5" />
              Past Sessions ({pastSessions.length})
            </CardTitle>
          </CardHeader>
          <CardContent>
            <div className="space-y-3">
              {pastSessions.slice(0, 5).map((session) => (
                <div key={session.id} className="flex items-center justify-between p-3 border rounded-lg opacity-75">
                  <div className="space-y-1">
                    <div className="font-medium">{formatDate(session.session_date, { formatString: 'EEEE, MMMM d, yyyy' })}</div>
                    <div className="text-sm text-muted-foreground flex items-center gap-1">
                      <Clock className="h-3 w-3" />
                      {formatTime(session.start_time)} - {formatTime(session.end_time)}
                    </div>
                    <Badge variant={getStatusColor(session.status)}>
                      {session.status}
                    </Badge>
                  </div>
                  <Button
                    asChild
                    variant="ghost"
                    size="sm"
                  >
                    <Link to={`/admin/sessions/${session.id}/edit`}>
                      <Edit2 className="h-4 w-4" />
                    </Link>
                  </Button>
                </div>
              ))}
              {pastSessions.length === 0 && (
                <p className="text-sm text-muted-foreground text-center py-4">
                  No past sessions found
                </p>
              )}
            </div>
          </CardContent>
        </Card>
      </div>

      {/* Delete Confirmation Dialog */}
      <AlertDialog open={isDeleteDialogOpen} onOpenChange={setIsDeleteDialogOpen}>
        <AlertDialogContent>
          <AlertDialogHeader>
            <AlertDialogTitle>Are you absolutely sure?</AlertDialogTitle>
            <AlertDialogDescription>
              This action cannot be undone. This will permanently delete the session on
              <span className="font-semibold"> {sessionToDelete && formatDate(sessionToDelete.session_date, { formatString: 'EEEE, MMMM d, yyyy' })}</span> and remove all associated data.
            </AlertDialogDescription>
          </AlertDialogHeader>
          <AlertDialogFooter>
            <AlertDialogCancel 
              disabled={isSubmitting}
              tabIndex={0}
            >
              Cancel
            </AlertDialogCancel>
            <Form method="post" onSubmit={() => setIsDeleteDialogOpen(false)}>
              <AuthenticityTokenInput />
              <input type="hidden" name="intent" value="delete_session" />
              {sessionToDelete && (
                <input type="hidden" name="session_id" value={sessionToDelete.id} />
              )}
              <AlertDialogAction
                type="submit"
                disabled={isSubmitting}
                className="bg-destructive text-destructive-foreground hover:bg-destructive/90"
                tabIndex={0}
              >
                {isSubmitting ? 'Deleting...' : 'Delete Session'}
              </AlertDialogAction>
            </Form>
          </AlertDialogFooter>
        </AlertDialogContent>
      </AlertDialog>
    </div>
  );
}<|MERGE_RESOLUTION|>--- conflicted
+++ resolved
@@ -18,19 +18,13 @@
 } from "~/components/ui/alert-dialog";
 import { Calendar, Clock, Plus, Edit2, Trash2, ExternalLink } from "lucide-react";
 import { AppBreadcrumb, breadcrumbPatterns } from "~/components/AppBreadcrumb";
-import { siteConfig } from "~/config/site";
 import { requireAdminUser } from "~/utils/auth.server";
 import { getClassById, getClassSessions, generateClassSessions, deleteClassSession } from "~/services/class.server";
 import { hasAttendanceRecords } from "~/services/attendance.server";
 import type { BulkSessionGeneration } from "~/types/multi-class";
 import { useState } from "react";
-<<<<<<< HEAD
-import { formatDate, formatTime } from "~/utils/misc";
-import { getTodayLocalDateString, formatLocalDate } from "~/components/calendar/utils";
-=======
-import { formatDate, getTodayLocalDateString } from "~/utils/misc";
+import { formatDate, formatTime, getTodayLocalDateString  } from "~/utils/misc";
 import { formatLocalDate } from "~/components/calendar/utils";
->>>>>>> aeb2ac7a
 import { csrf } from "~/utils/csrf.server";
 import { AuthenticityTokenInput } from "remix-utils/csrf/react";
 
