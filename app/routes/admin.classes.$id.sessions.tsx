import { json, type LoaderFunctionArgs, type ActionFunctionArgs } from "@remix-run/node";
import { useLoaderData, Link, Form, useNavigation, useActionData, useFetcher } from "@remix-run/react";
import { Button } from "~/components/ui/button";
import { Card, CardContent, CardHeader, CardTitle } from "~/components/ui/card";
import { Badge } from "~/components/ui/badge";
import { Input } from "~/components/ui/input";
import { Label } from "~/components/ui/label";
import { Alert, AlertDescription } from "~/components/ui/alert";
import {
  AlertDialog,
  AlertDialogAction,
  AlertDialogCancel,
  AlertDialogContent,
  AlertDialogDescription,
  AlertDialogFooter,
  AlertDialogHeader,
  AlertDialogTitle,
} from "~/components/ui/alert-dialog";
import { Calendar, Clock, Plus, Edit2, Trash2, ExternalLink } from "lucide-react";
import { AppBreadcrumb, breadcrumbPatterns } from "~/components/AppBreadcrumb";
import { requireAdminUser } from "~/utils/auth.server";
import { getClassById, getClassSessions, generateClassSessions, deleteClassSession } from "~/services/class.server";
import { hasAttendanceRecords } from "~/services/attendance.server";
import type { BulkSessionGeneration } from "~/types/multi-class";
import { useState } from "react";
<<<<<<< HEAD
import { formatDate, formatTime, getTodayLocalDateString  } from "~/utils/misc";
=======
import { formatDate, getTodayLocalDateString, getCurrentDateTimeInTimezone } from "~/utils/misc";
>>>>>>> 749c83d2
import { formatLocalDate } from "~/components/calendar/utils";
import { csrf } from "~/utils/csrf.server";
import { AuthenticityTokenInput } from "remix-utils/csrf/react";

type ActionData = {
  error?: string;
  success?: string;
};

export async function loader({ request, params }: LoaderFunctionArgs) {
  await requireAdminUser(request);

  const classId = params.id;
  if (!classId) {
    throw new Response("Class ID is required", { status: 400 });
  }

  const [classData, sessions] = await Promise.all([
    getClassById(classId),
    getClassSessions({ class_id: classId })
  ]);

  if (!classData) {
    throw new Response("Class not found", { status: 404 });
  }

  return json({ classData, sessions });
}

export async function action({ request, params }: ActionFunctionArgs) {
  await requireAdminUser(request);
  await csrf.validate(request);

  const classId = params.id;
  if (!classId) {
    throw new Response("Class ID is required", { status: 400 });
  }

  try {
    const formData = await request.formData();
    const intent = formData.get("intent") as string;

    if (intent === "generate") {
      const startDate = formData.get("start_date") as string;
      const endDate = formData.get("end_date") as string;
      const excludedDates = formData.get("excluded_dates") as string;

      const generationData: BulkSessionGeneration = {
        class_id: classId,
        start_date: startDate,
        end_date: endDate,
        exclude_dates: excludedDates ? excludedDates.split(',').map(d => d.trim()) : undefined
      };

      const sessionCount = await generateClassSessions(generationData);

      if (sessionCount === 0) {
        return json({ 
          error: "No sessions were generated. This usually means the class has no weekly schedule configured. Please edit the class to add schedule times (day of week and start time) before generating sessions." 
        });
      }

      return json({ success: `Generated ${sessionCount} sessions successfully` });
    }

    if (intent === "delete_session") {
      const sessionId = formData.get("session_id") as string;

      // Check if session has attendance records
      const hasAttendance = await hasAttendanceRecords(sessionId);
      if (hasAttendance) {
        return json(
          { error: "Cannot delete session with attendance records. Please remove attendance first." },
          { status: 400 }
        );
      }

      await deleteClassSession(sessionId);
      return json({ success: "Session deleted successfully" });
    }

    return json({ error: "Invalid intent" }, { status: 400 });
  } catch (error) {
    return json(
      { error: error instanceof Error ? error.message : "Failed to process request" },
      { status: 400 }
    );
  }
}

export default function ClassSessions() {
  const { classData, sessions } = useLoaderData<typeof loader>();
  const actionData = useActionData<ActionData>();
  const navigation = useNavigation();
  const fetcher = useFetcher<ActionData>();
  const isSubmitting = navigation.state === "submitting" || fetcher.state === "submitting";

  type SessionType = typeof sessions[number];

  const [showGenerateForm, setShowGenerateForm] = useState(false);
  const [isDeleteDialogOpen, setIsDeleteDialogOpen] = useState(false);
  const [sessionToDelete, setSessionToDelete] = useState<SessionType | null>(null);

  const handleDelete = (session: SessionType) => {
    setSessionToDelete(session);
    setIsDeleteDialogOpen(true);
  };




  // formatTime is now imported from ~/utils/misc

  const getStatusColor = (status: string) => {
    switch (status) {
      case 'completed': return 'default';
      case 'cancelled': return 'destructive';
      default: return 'secondary';
    }
  };

  const upcomingSessions = sessions.filter(s => {
    const [year, month, day] = s.session_date.split('-').map(Number);
    const sessionDate = new Date(year, month - 1, day);
    const today = getCurrentDateTimeInTimezone();
    today.setHours(0, 0, 0, 0); // Reset time to start of day for comparison
    return sessionDate >= today;
  });
  const pastSessions = sessions.filter(s => {
    const [year, month, day] = s.session_date.split('-').map(Number);
    const sessionDate = new Date(year, month - 1, day);
    const today = getCurrentDateTimeInTimezone();
    today.setHours(0, 0, 0, 0); // Reset time to start of day for comparison
    return sessionDate < today;
  });

  return (
    <div className="container mx-auto py-6">
      <AppBreadcrumb 
        items={breadcrumbPatterns.adminClassSessions(classData.name, classData.id)} 
        className="mb-6"
      />

      <div className="flex items-center gap-4 mb-6">
        <div className="flex-1">
          <h1 className="text-3xl font-bold tracking-tight">Class Sessions</h1>
          <p className="text-muted-foreground">
            {classData.name} • Manage individual class sessions
          </p>
        </div>
        <Button variant="outline" size="sm" asChild>
          <Link to={`/admin/sessions?class_id=${classData.id}`}>
            <ExternalLink className="h-4 w-4 mr-2" />
            All Sessions
          </Link>
        </Button>
      </div>

      {actionData && 'error' in actionData && (
        <Alert className="mb-6">
          <AlertDescription>{actionData.error}</AlertDescription>
        </Alert>
      )}

      {actionData && 'success' in actionData && (
        <Alert className="mb-6">
          <AlertDescription>{actionData.success}</AlertDescription>
        </Alert>
      )}

      {fetcher.data && 'error' in fetcher.data && (
        <Alert className="mb-6">
          <AlertDescription>{fetcher.data.error}</AlertDescription>
        </Alert>
      )}

      {fetcher.data && 'success' in fetcher.data && (
        <Alert className="mb-6">
          <AlertDescription>{fetcher.data.success}</AlertDescription>
        </Alert>
      )}

      <div className="grid gap-6 lg:grid-cols-3">
        {/* Session Generation */}
        <Card>
          <CardHeader>
            <CardTitle className="flex items-center gap-2">
              <Plus className="h-5 w-5" />
              Generate Sessions
            </CardTitle>
          </CardHeader>
          <CardContent>
            {!showGenerateForm ? (
              <Button onClick={() => setShowGenerateForm(true)} className="w-full">
                Generate New Sessions
              </Button>
            ) : (
              <Form method="post" className="space-y-4">
                <AuthenticityTokenInput />
                <input type="hidden" name="intent" value="generate" />

                <div className="space-y-2">
                  <Label htmlFor="start_date">Start Date</Label>
                  <Input
                    id="start_date"
                    name="start_date"
                    type="date"
                    defaultValue={getTodayLocalDateString()}
                    required
                    className="input-custom-styles"
                  />
                </div>

                <div className="space-y-2">
                  <Label htmlFor="end_date">End Date</Label>
                  <Input
                    id="end_date"
                    name="end_date"
                    type="date"
                    defaultValue={formatLocalDate(new Date(getCurrentDateTimeInTimezone().setFullYear(getCurrentDateTimeInTimezone().getFullYear() + 1)))}
                    required
                    className="input-custom-styles"
                  />
                </div>

                <div className="space-y-2">
                  <Label htmlFor="excluded_dates">Excluded Dates (Optional)</Label>
                  <Input
                    id="excluded_dates"
                    name="excluded_dates"
                    placeholder="2024-12-25, 2024-01-01"
                    className="input-custom-styles"
                  />
                  <p className="text-xs text-muted-foreground">
                    Comma-separated dates to exclude (YYYY-MM-DD format)
                  </p>
                </div>

                <div className="flex gap-2">
                  <Button type="submit" disabled={isSubmitting} size="sm">
                    {isSubmitting ? "Generating..." : "Generate"}
                  </Button>
                  <Button 
                    type="button" 
                    variant="outline" 
                    size="sm"
                    onClick={() => setShowGenerateForm(false)}
                  >
                    Cancel
                  </Button>
                </div>
              </Form>
            )}
          </CardContent>
        </Card>

        {/* Upcoming Sessions */}
        <Card>
          <CardHeader>
            <CardTitle className="flex items-center gap-2">
              <Calendar className="h-5 w-5" />
              Upcoming Sessions ({upcomingSessions.length})
            </CardTitle>
          </CardHeader>
          <CardContent>
            <div className="space-y-3">
              {upcomingSessions.slice(0, 5).map((session) => (
                <div key={session.id} className="flex items-center justify-between p-3 border rounded-lg">
                  <div className="space-y-1">
                    <div className="font-medium">{formatDate(session.session_date, { formatString: 'EEEE, MMMM d, yyyy' })}</div>
                    <div className="text-sm text-muted-foreground flex items-center gap-1">
                      <Clock className="h-3 w-3" />
                      {formatTime(session.start_time)} - {formatTime(session.end_time)}
                    </div>
                    <Badge variant={getStatusColor(session.status)}>
                      {session.status}
                    </Badge>
                  </div>
                  <div className="flex items-center gap-1">
                    <Button
                      asChild
                      variant="ghost"
                      size="sm"
                      tabIndex={0}
                    >
                      <Link to={`/admin/sessions/${session.id}/edit`}>
                        <Edit2 className="h-4 w-4" />
                      </Link>
                    </Button>
                    <Button
                      variant="ghost"
                      size="sm"
                      onClick={() => handleDelete(session)}
                      disabled={isSubmitting}
                      tabIndex={0}
                      aria-label={`Delete session on ${formatDate(session.session_date, { formatString: 'EEEE, MMMM d, yyyy' })}`}
                    >
                      <Trash2 className="h-4 w-4 text-destructive" />
                    </Button>
                  </div>
                </div>
              ))}
              {upcomingSessions.length === 0 && (
                <p className="text-sm text-muted-foreground text-center py-4">
                  No upcoming sessions scheduled
                </p>
              )}
            </div>
          </CardContent>
        </Card>

        {/* Past Sessions */}
        <Card>
          <CardHeader>
            <CardTitle className="flex items-center gap-2">
              <Clock className="h-5 w-5" />
              Past Sessions ({pastSessions.length})
            </CardTitle>
          </CardHeader>
          <CardContent>
            <div className="space-y-3">
              {pastSessions.slice(0, 5).map((session) => (
                <div key={session.id} className="flex items-center justify-between p-3 border rounded-lg opacity-75">
                  <div className="space-y-1">
                    <div className="font-medium">{formatDate(session.session_date, { formatString: 'EEEE, MMMM d, yyyy' })}</div>
                    <div className="text-sm text-muted-foreground flex items-center gap-1">
                      <Clock className="h-3 w-3" />
                      {formatTime(session.start_time)} - {formatTime(session.end_time)}
                    </div>
                    <Badge variant={getStatusColor(session.status)}>
                      {session.status}
                    </Badge>
                  </div>
                  <Button
                    asChild
                    variant="ghost"
                    size="sm"
                  >
                    <Link to={`/admin/sessions/${session.id}/edit`}>
                      <Edit2 className="h-4 w-4" />
                    </Link>
                  </Button>
                </div>
              ))}
              {pastSessions.length === 0 && (
                <p className="text-sm text-muted-foreground text-center py-4">
                  No past sessions found
                </p>
              )}
            </div>
          </CardContent>
        </Card>
      </div>

      {/* Delete Confirmation Dialog */}
      <AlertDialog open={isDeleteDialogOpen} onOpenChange={setIsDeleteDialogOpen}>
        <AlertDialogContent>
          <AlertDialogHeader>
            <AlertDialogTitle>Are you absolutely sure?</AlertDialogTitle>
            <AlertDialogDescription>
              This action cannot be undone. This will permanently delete the session on
              <span className="font-semibold"> {sessionToDelete && formatDate(sessionToDelete.session_date, { formatString: 'EEEE, MMMM d, yyyy' })}</span> and remove all associated data.
            </AlertDialogDescription>
          </AlertDialogHeader>
          <AlertDialogFooter>
            <AlertDialogCancel 
              disabled={isSubmitting}
              tabIndex={0}
            >
              Cancel
            </AlertDialogCancel>
            <Form method="post" onSubmit={() => setIsDeleteDialogOpen(false)}>
              <AuthenticityTokenInput />
              <input type="hidden" name="intent" value="delete_session" />
              {sessionToDelete && (
                <input type="hidden" name="session_id" value={sessionToDelete.id} />
              )}
              <AlertDialogAction
                type="submit"
                disabled={isSubmitting}
                className="bg-destructive text-destructive-foreground hover:bg-destructive/90"
                tabIndex={0}
              >
                {isSubmitting ? 'Deleting...' : 'Delete Session'}
              </AlertDialogAction>
            </Form>
          </AlertDialogFooter>
        </AlertDialogContent>
      </AlertDialog>
    </div>
  );
}<|MERGE_RESOLUTION|>--- conflicted
+++ resolved
@@ -23,11 +23,7 @@
 import { hasAttendanceRecords } from "~/services/attendance.server";
 import type { BulkSessionGeneration } from "~/types/multi-class";
 import { useState } from "react";
-<<<<<<< HEAD
-import { formatDate, formatTime, getTodayLocalDateString  } from "~/utils/misc";
-=======
-import { formatDate, getTodayLocalDateString, getCurrentDateTimeInTimezone } from "~/utils/misc";
->>>>>>> 749c83d2
+import { formatDate, formatTime, getTodayLocalDateString , getCurrentDateTimeInTimezone } from "~/utils/misc";
 import { formatLocalDate } from "~/components/calendar/utils";
 import { csrf } from "~/utils/csrf.server";
 import { AuthenticityTokenInput } from "remix-utils/csrf/react";
