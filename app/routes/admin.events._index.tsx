import { json, type LoaderFunctionArgs, type ActionFunctionArgs, redirect } from "@remix-run/node";
import { Link, useLoaderData, Form, useNavigation } from "@remix-run/react";
import { useState } from "react";
import { getSupabaseServerClient, getSupabaseAdminClient, isUserAdmin } from "~/utils/supabase.server";
import { Badge } from "~/components/ui/badge";
import { Button } from "~/components/ui/button";
import { Card, CardContent, CardHeader, CardTitle } from "~/components/ui/card";
import { Input } from "~/components/ui/input";
import { Select, SelectContent, SelectItem, SelectTrigger, SelectValue } from "~/components/ui/select";
import { AlertDialog, AlertDialogAction, AlertDialogCancel, AlertDialogContent, AlertDialogDescription, AlertDialogFooter, AlertDialogHeader, AlertDialogTitle } from "~/components/ui/alert-dialog";
import { Calendar, Plus, Users, DollarSign, MapPin, Clock, Filter, Trash2, ExternalLink } from "lucide-react";
import { AppBreadcrumb, breadcrumbPatterns } from "~/components/AppBreadcrumb";
<<<<<<< HEAD
import { formatDate, formatTime } from "~/utils/misc";
=======
import { format, parseISO } from "date-fns";
import { formatDate, getCurrentDateTimeInTimezone } from "~/utils/misc";
>>>>>>> 749c83d2
import type { Database } from "~/types/database.types";
import { getEventTypeOptions } from "~/utils/event-helpers.server";
import { csrf } from "~/utils/csrf.server";
import { AuthenticityTokenInput } from "remix-utils/csrf/react";
import {moneyFromRow} from "~/utils/database-money";
import { addMoney, multiplyMoney, ZERO_MONEY, type Money, type MoneyJSON, formatMoney, serializeMoney, deserializeMoney } from "~/utils/money";


type Event = {
  id: string;
  title: string;
  description: string | null;
  event_type_id: string;
  status: string;
  start_date: string;
  end_date: string | null;
  start_time: string | null;
  end_time: string | null;
  location: string | null;
  max_participants: number | null;
  registration_fee: number;
  registration_deadline: string | null;
  instructor_id: string | null;
  created_at: string;
  instructor?: {
    first_name: string;
    last_name: string;
  } | null;
  _count?: {
    registrations: number;
  };
};

type LoaderData = {
  events: Event[];
  stats: {
    totalEvents: number;
    upcomingEvents: number;
    totalRegistrations: number;
    totalRevenue: MoneyJSON;
  };
  filters: {
    status?: string;
    type?: string;
    search?: string;
  };
  eventTypeOptions: { value: string; label: string; }[];
};

export async function loader({ request }: LoaderFunctionArgs) {
  const { supabaseServer, response } = getSupabaseServerClient(request);
  const headers = response.headers;
  const { data: { user } } = await supabaseServer.auth.getUser();

  if (!user) {
    return redirect("/login?redirectTo=/admin/events", { headers });
  }

  if (!isUserAdmin(user.id)) {
    return redirect("/", { headers });
  }

  const url = new URL(request.url);
  const statusFilter = url.searchParams.get('status');
  const typeFilter = url.searchParams.get('type');
  const searchFilter = url.searchParams.get('search');

  const supabaseAdmin = getSupabaseAdminClient();

  try {
    // Build query with filters
    let eventsQuery = supabaseAdmin
      .from('events')
      .select(`
        id,
        title,
        description,
        event_type_id,
        status,
        start_date,
        end_date,
        start_time,
        end_time,
        location,
        max_participants,
        registration_fee,
        registration_fee_cents,
        registration_deadline,
        instructor_id,
        created_at,
        instructor:profiles!events_instructor_id_fkey (
          first_name,
          last_name
        )
      `)
      .order('start_date', { ascending: false });

    if (statusFilter && statusFilter !== 'all') {
      eventsQuery = eventsQuery.eq('status', statusFilter as Database["public"]["Enums"]["event_status_enum"]);
    }

    if (typeFilter && typeFilter !== 'all') {
      eventsQuery = eventsQuery.eq('event_type_id', typeFilter);
    }

    if (searchFilter) {
      eventsQuery = eventsQuery.ilike('title', `%${searchFilter}%`);
    }

    const { data: eventsData, error: eventsError } = await eventsQuery;
    if (eventsError) throw eventsError;

    // Get registration counts for each event
    const eventIds = eventsData?.map(e => e.id) || [];
    const { data: registrationCounts } = await supabaseServer
      .from('event_registrations')
      .select('event_id')
      .in('event_id', eventIds)
      .eq('registration_status', 'confirmed');

    // Count registrations per event
    const registrationCountMap = new Map();
    registrationCounts?.forEach(reg => {
      const count = registrationCountMap.get(reg.event_id) || 0;
      registrationCountMap.set(reg.event_id, count + 1);
    });

    // Add registration counts to events
    const events = eventsData?.map(event => ({
      ...event,
      _count: {
        registrations: registrationCountMap.get(event.id) || 0
      }
    })) || [];

    // Calculate stats
    const totalEvents = events.length;
    const upcomingEvents = events.filter(e => 
      new Date(e.start_date) >= getCurrentDateTimeInTimezone() && 
      e.status !== 'cancelled'
    ).length;
    const totalRegistrations = Array.from(registrationCountMap.values()).reduce((sum, count) => sum + count, 0);
    const totalRevenue: Money = events.reduce((sum, event) =>
      addMoney(sum,
          multiplyMoney(
              moneyFromRow('events','registration_fee', event as unknown as Record<string, unknown>),
              (registrationCountMap.get(event.id) || 0)
          )), ZERO_MONEY);

    // Get event type options
    const eventTypeOptions = await getEventTypeOptions(request);

    return json({
      events,
      stats: {
        totalEvents,
        upcomingEvents,
        totalRegistrations,
        totalRevenue: serializeMoney(totalRevenue)
      },
      filters: {
        status: statusFilter,
        type: typeFilter,
        search: searchFilter
      },
      eventTypeOptions
    }, { headers });

  } catch (error) {
    console.error("Error loading events:", error);
    throw new Response("Failed to load events", { status: 500 });
  }
}

export async function action({ request }: ActionFunctionArgs) {
  const { supabaseServer, response } = getSupabaseServerClient(request);
  const headers = response.headers;
  const { data: { user } } = await supabaseServer.auth.getUser();

  if (!user) {
    return redirect("/login", { headers });
  }

  await csrf.validate(request);
  const formData = await request.formData();
  const intent = formData.get("intent");

  if (intent === "delete") {
    const eventId = formData.get("eventId") as string;
    
    try {
      // Use service role client to bypass RLS for admin operations
      const supabaseAdmin = getSupabaseAdminClient();

      const { error } = await supabaseAdmin
        .from('events')
        .delete()
        .eq('id', eventId);

      if (error) throw error;

      return json({ success: true }, { headers });
    } catch (error) {
      console.error("Error deleting event:", error);
      return json({ error: "Failed to delete event" }, { status: 500, headers });
    }
  }

  return json({ error: "Invalid action" }, { status: 400, headers });
}

export default function AdminEventsIndex() {
  const { events, stats, filters, eventTypeOptions } = useLoaderData<LoaderData>();
  const navigation = useNavigation();
  const [searchTerm, setSearchTerm] = useState(filters.search || "");
  const [deleteEventId, setDeleteEventId] = useState<string | null>(null);
  const [eventToDelete, setEventToDelete] = useState<Event | null>(null);

  const copyPublicUrl = async (eventId: string) => {
    const url = new URL(window.location.href);
    const publicUrl = `${url.protocol}//${url.host}/events/${eventId}`;
    try {
      await navigator.clipboard.writeText(publicUrl);
      // You could add a toast notification here
    } catch (err) {
      console.error('Failed to copy URL:', err);
    }
  };

  const getStatusBadge = (status: string) => {
    const statusConfig = {
      draft: { variant: "secondary" as const, label: "Draft" },
      published: { variant: "default" as const, label: "Published" },
      registration_open: { variant: "default" as const, label: "Registration Open" },
      registration_closed: { variant: "outline" as const, label: "Registration Closed" },
      in_progress: { variant: "default" as const, label: "In Progress" },
      completed: { variant: "secondary" as const, label: "Completed" },
      cancelled: { variant: "destructive" as const, label: "Cancelled" }
    };

    const config = statusConfig[status as keyof typeof statusConfig] || statusConfig.draft;
    return <Badge variant={config.variant}>{config.label}</Badge>;
  };

  const getEventTypeBadge = (type: string) => {
    const option = eventTypeOptions.find(opt => opt.value === type);
    return <Badge className="bg-blue-100 text-blue-800">{option?.label || type}</Badge>;
  };

  const formatEventDate = (dateString: string) => {
    return formatDate(dateString, { formatString: 'MMM d, yyyy' });
  };

  // formatTime is now imported from ~/utils/misc

  return (
    <div className="container mx-auto p-6 space-y-6">
      <AppBreadcrumb items={breadcrumbPatterns.adminEvents()} />
      
      <div className="flex justify-between items-center">
        <div>
          <h1 className="text-3xl font-bold">Events Management</h1>
          <p className="text-muted-foreground">Manage competitions, seminars, and special events</p>
        </div>
        <Button asChild>
          <Link to="/admin/events/new">
            <Plus className="w-4 h-4 mr-2" />
            Create Event
          </Link>
        </Button>
      </div>

      {/* Stats Cards */}
      <div className="grid grid-cols-1 md:grid-cols-4 gap-4">
        <div className="bg-white dark:bg-gray-800 p-6 rounded-lg shadow-md">
          <div className="flex flex-row items-center justify-between space-y-0 pb-2">
            <h3 className="text-sm font-medium">Total Events</h3>
            <Calendar className="h-4 w-4 text-muted-foreground" />
          </div>
          <div className="text-2xl font-bold">{stats.totalEvents}</div>
        </div>
        
        <div className="bg-white dark:bg-gray-800 p-6 rounded-lg shadow-md">
          <div className="flex flex-row items-center justify-between space-y-0 pb-2">
            <h3 className="text-sm font-medium">Upcoming Events</h3>
            <Clock className="h-4 w-4 text-muted-foreground" />
          </div>
          <div className="text-2xl font-bold">{stats.upcomingEvents}</div>
        </div>
        
        <div className="bg-white dark:bg-gray-800 p-6 rounded-lg shadow-md">
          <div className="flex flex-row items-center justify-between space-y-0 pb-2">
            <h3 className="text-sm font-medium">Total Registrations</h3>
            <Users className="h-4 w-4 text-muted-foreground" />
          </div>
          <div className="text-2xl font-bold">{stats.totalRegistrations}</div>
        </div>
        
        <div className="bg-white dark:bg-gray-800 p-6 rounded-lg shadow-md">
          <div className="flex flex-row items-center justify-between space-y-0 pb-2">
            <h3 className="text-sm font-medium">Total Revenue</h3>
            <DollarSign className="h-4 w-4 text-muted-foreground" />
          </div>
          <div className="text-2xl font-bold">{formatMoney(deserializeMoney(stats.totalRevenue), { showCurrency: true })}</div>
        </div>
      </div>

      {/* Filters */}
      <div className="bg-white dark:bg-gray-800 p-6 rounded-lg shadow-md">
        <h2 className="text-xl font-semibold mb-4 text-gray-800 dark:text-gray-100 flex items-center gap-2">
          <Filter className="w-5 h-5" />
          Filters
        </h2>
        <Form method="get" className="flex gap-4 items-end">
          <div className="flex-1">
            <label htmlFor="search" className="block text-sm font-medium mb-1">Search</label>
            <Input
              id="search"
              name="search"
              placeholder="Search events..."
              value={searchTerm}
              onChange={(e) => setSearchTerm(e.target.value)}
              className="input-custom-styles"
              tabIndex={1}
            />
          </div>
          
          <div>
            <label htmlFor="status" className="block text-sm font-medium mb-1">Status</label>
            <Select name="status" defaultValue={filters.status || "all"}>
              <SelectTrigger className="w-48 input-custom-styles" tabIndex={2}>
                <SelectValue placeholder="All statuses" />
              </SelectTrigger>
              <SelectContent>
                <SelectItem value="all">All statuses</SelectItem>
                <SelectItem value="draft">Draft</SelectItem>
                <SelectItem value="published">Published</SelectItem>
                <SelectItem value="registration_open">Registration Open</SelectItem>
                <SelectItem value="registration_closed">Registration Closed</SelectItem>
                <SelectItem value="in_progress">In Progress</SelectItem>
                <SelectItem value="completed">Completed</SelectItem>
                <SelectItem value="cancelled">Cancelled</SelectItem>
              </SelectContent>
            </Select>
          </div>
          
          <div>
            <label htmlFor="type" className="block text-sm font-medium mb-1">Type</label>
            <Select name="type" defaultValue={filters.type || "all"}>
              <SelectTrigger className="w-48 input-custom-styles" tabIndex={3}>
                <SelectValue placeholder="All types" />
              </SelectTrigger>
              <SelectContent>
                <SelectItem value="all">All types</SelectItem>
                {eventTypeOptions.map((option) => (
                  <SelectItem key={option.value} value={option.value}>
                    {option.label}
                  </SelectItem>
                ))}
              </SelectContent>
            </Select>
          </div>
          
          <Button type="submit" disabled={navigation.state === "submitting"} tabIndex={4}>
            Apply Filters
          </Button>
        </Form>
      </div>

      {/* Events List */}
      <div className="space-y-4">
        {events.length === 0 ? (
          <Card>
            <CardContent className="text-center py-8">
              <Calendar className="w-12 h-12 text-muted-foreground mx-auto mb-4" />
              <h3 className="text-lg font-medium mb-2">No events found</h3>
              <p className="text-muted-foreground mb-4">
                {filters.search || filters.status || filters.type 
                  ? "Try adjusting your filters or search terms."
                  : "Get started by creating your first event."
                }
              </p>
              <Button asChild>
                <Link to="/admin/events/new">Create Event</Link>
              </Button>
            </CardContent>
          </Card>
        ) : (
          events.map((event) => (
            <Card key={event.id}>
              <CardHeader>
                <div className="flex justify-between items-start">
                  <div className="space-y-2">
                    <div className="flex items-center gap-2">
                      <CardTitle className="text-xl">
                        <Link 
                          to={`/admin/events/${event.id}/edit`}
                          className="hover:underline"
                        >
                          {event.title}
                        </Link>
                      </CardTitle>
                      {getStatusBadge(event.status)}
                      {getEventTypeBadge(event.event_type_id)}
                    </div>
                    {event.description && (
                      <p className="text-muted-foreground">{event.description}</p>
                    )}
                  </div>
                  <div className="flex gap-2">
                    <Button 
                      variant="outline" 
                      size="sm"
                      onClick={() => copyPublicUrl(event.id)}
                      title="Copy public URL"
                    >
                      <ExternalLink className="w-4 h-4" />
                    </Button>
                    <Button variant="outline" size="sm" asChild>
                      <Link to={`/admin/events/${event.id}/edit`}>Edit</Link>
                    </Button>
                    <Button variant="outline" size="sm" asChild>
                      <Link to={`/admin/events/${event.id}/registrations`}>
                        Registrations ({event._count?.registrations || 0})
                      </Link>
                    </Button>
                    <Button 
                      variant="destructive" 
                      size="sm"
                      onClick={() => {
                        setDeleteEventId(event.id);
                        setEventToDelete(event);
                      }}
                      disabled={navigation.state === "submitting"}
                    >
                      <Trash2 className="w-4 h-4" />
                    </Button>
                  </div>
                </div>
              </CardHeader>
              <CardContent>
                <div className="grid grid-cols-1 md:grid-cols-4 gap-4 text-sm">
                  <div className="flex items-center gap-2">
                    <Calendar className="w-4 h-4 text-muted-foreground" />
                    <span>
                      {formatEventDate(event.start_date)}
                      {event.end_date && event.end_date !== event.start_date &&
                        ` - ${formatEventDate(event.end_date)}`
                      }
                    </span>
                  </div>
                  
                  {event.start_time && (
                    <div className="flex items-center gap-2">
                      <Clock className="w-4 h-4 text-muted-foreground" />
                      <span>
                        {formatTime(event.start_time)}
                        {event.end_time && ` - ${formatTime(event.end_time)}`}
                      </span>
                    </div>
                  )}
                  
                  {event.location && (
                    <div className="flex items-center gap-2">
                      <MapPin className="w-4 h-4 text-muted-foreground" />
                      <span>{event.location}</span>
                    </div>
                  )}
                  
                  <div className="flex items-center gap-2">
                    <Users className="w-4 h-4 text-muted-foreground" />
                    <span>
                      {event._count?.registrations || 0}
                      {event.max_participants && ` / ${event.max_participants}`} registered
                    </span>
                  </div>
                </div>
                
                {event.registration_fee > 0 && (
                  <div className="mt-2 flex items-center gap-2 text-sm">
                    <DollarSign className="w-4 h-4 text-muted-foreground" />
                    <span>Registration Fee: ${event.registration_fee}</span>
                  </div>
                )}
                
                {event.instructor && (
                  <div className="mt-2 text-sm text-muted-foreground">
                    Instructor: {event.instructor.first_name} {event.instructor.last_name}
                  </div>
                )}
              </CardContent>
            </Card>
          ))
        )}
      </div>

      {/* Delete Confirmation Dialog */}
      <AlertDialog open={!!deleteEventId} onOpenChange={(open) => !open && setDeleteEventId(null)}>
        <AlertDialogContent>
          <AlertDialogHeader>
            <AlertDialogTitle>Are you absolutely sure?</AlertDialogTitle>
            <AlertDialogDescription>
              This action cannot be undone. This will permanently delete the event
              <span className="font-semibold"> {eventToDelete?.title}</span> and remove all associated data.
            </AlertDialogDescription>
          </AlertDialogHeader>
          <AlertDialogFooter>
            <AlertDialogCancel disabled={navigation.state === "submitting"}>Cancel</AlertDialogCancel>
            {deleteEventId && (
             <Form method="post" onSubmit={() => setDeleteEventId(null)}>
               <AuthenticityTokenInput />
               <input type="hidden" name="intent" value="delete" />
               <input type="hidden" name="eventId" value={deleteEventId} />
                 <AlertDialogAction
                   type="submit"
                   disabled={navigation.state === "submitting"}
                   className="bg-destructive text-destructive-foreground hover:bg-destructive/90"
                 >
                   {navigation.state === "submitting" ? 'Deleting...' : 'Delete Event'}
                 </AlertDialogAction>
               </Form>
             )}
          </AlertDialogFooter>
        </AlertDialogContent>
      </AlertDialog>
    </div>
  );
}<|MERGE_RESOLUTION|>--- conflicted
+++ resolved
@@ -10,12 +10,7 @@
 import { AlertDialog, AlertDialogAction, AlertDialogCancel, AlertDialogContent, AlertDialogDescription, AlertDialogFooter, AlertDialogHeader, AlertDialogTitle } from "~/components/ui/alert-dialog";
 import { Calendar, Plus, Users, DollarSign, MapPin, Clock, Filter, Trash2, ExternalLink } from "lucide-react";
 import { AppBreadcrumb, breadcrumbPatterns } from "~/components/AppBreadcrumb";
-<<<<<<< HEAD
-import { formatDate, formatTime } from "~/utils/misc";
-=======
-import { format, parseISO } from "date-fns";
-import { formatDate, getCurrentDateTimeInTimezone } from "~/utils/misc";
->>>>>>> 749c83d2
+import { formatDate, formatTime, getCurrentDateTimeInTimezone } from "~/utils/misc";
 import type { Database } from "~/types/database.types";
 import { getEventTypeOptions } from "~/utils/event-helpers.server";
 import { csrf } from "~/utils/csrf.server";
@@ -154,7 +149,7 @@
     // Calculate stats
     const totalEvents = events.length;
     const upcomingEvents = events.filter(e => 
-      new Date(e.start_date) >= getCurrentDateTimeInTimezone() && 
+      new Date(e.start_date) >= getCurrentDateTimeInTimezone() &&
       e.status !== 'cancelled'
     ).length;
     const totalRegistrations = Array.from(registrationCountMap.values()).reduce((sum, count) => sum + count, 0);
