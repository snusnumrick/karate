import { json, type LoaderFunctionArgs } from "@remix-run/node";
import { useLoaderData, Link } from "@remix-run/react";
import { getSupabaseAdminClient } from "~/utils/supabase.server";
import { Button } from "~/components/ui/button";
import { Card, CardContent, CardDescription, CardHeader, CardTitle } from "~/components/ui/card";
import { Badge } from "~/components/ui/badge";
import { AppBreadcrumb } from "~/components/AppBreadcrumb";
import { Users, DollarSign, FileText, ArrowLeft } from "lucide-react";
import type { Database } from "~/types/database.types";
import {fromCents, formatMoney} from "~/utils/money";
import { getCurrentDateTimeInTimezone } from "~/utils/misc";

type Event = Database['public']['Tables']['events']['Row'];
type EventRegistration = Database['public']['Tables']['event_registrations']['Row'] & {
  students: {
    id: string;
    first_name: string;
    last_name: string;
    birth_date: string | null;
  };
  families: {
    id: string;
    name: string;
  };
};

type LoaderData = {
  event: Event;
  registrations: EventRegistration[];
  totalRegistrations: number;
  confirmedRegistrations: number;
  totalRevenueCents: number;
};

export async function loader({ params}: LoaderFunctionArgs) {
  const { eventId } = params;
  
  if (!eventId) {
    throw new Response("Event ID is required", { status: 400 });
  }

  const supabaseAdmin = getSupabaseAdminClient();

  // Get event details
  const { data: event, error: eventError } = await supabaseAdmin
    .from('events')
    .select('*')
    .eq('id', eventId)
    .single();

  if (eventError || !event) {
    throw new Response("Event not found", { status: 404 });
  }

  // Get registrations with student and family details
  const { data: registrations, error: registrationsError } = await supabaseAdmin
    .from('event_registrations')
    .select(`
      *,
      students (
        id,
        first_name,
        last_name,
        birth_date
      ),
      families (
        id,
        name
      )
    `)
    .eq('event_id', eventId)
    .order('registered_at', { ascending: false });

  if (registrationsError) {
    console.error('Error fetching registrations:', registrationsError);
    throw new Response("Failed to load registrations", { status: 500 });
  }

  const totalRegistrations = registrations?.length || 0;
  const confirmedRegistrations = registrations?.filter(reg => reg.registration_status === 'confirmed').length || 0;
  const totalRevenueCents = registrations?.reduce((sum: number, reg) => {
    if (reg.registration_status === 'confirmed') {
      return sum + (reg.payment_amount_cents ?? 0);
    }
    return sum;
  }, 0) ?? 0;

  return json({
    event,
    registrations: registrations || [],
    totalRegistrations,
    confirmedRegistrations,
    totalRevenueCents,
  });
}

function getStatusBadgeVariant(status: string | null) {
  switch (status) {
    case 'confirmed':
      return 'default';
    case 'pending':
      return 'secondary';
    case 'cancelled':
      return 'destructive';
    default:
      return 'outline';
  }
}



function formatDate(dateString: string | null) {
  if (!dateString) return 'N/A';
  return new Date(dateString).toLocaleDateString('en-US', {
    year: 'numeric',
    month: 'short',
    day: 'numeric',
    hour: '2-digit',
    minute: '2-digit',
  });
}

<<<<<<< HEAD
function calculateAge(birthDate: string | null) {
  if (!birthDate) return 'N/A';
  const today = new Date();
=======
function calculateAge(birthDate: string) {
  const today = getCurrentDateTimeInTimezone();
>>>>>>> 749c83d2
  const birth = new Date(birthDate);
  let age = today.getFullYear() - birth.getFullYear();
  const monthDiff = today.getMonth() - birth.getMonth();

  if (monthDiff < 0 || (monthDiff === 0 && today.getDate() < birth.getDate())) {
    age--;
  }
  
  return age;
}

export default function EventRegistrationsPage() {
  const { event, registrations, totalRegistrations, confirmedRegistrations, totalRevenueCents } = useLoaderData<LoaderData>();

  const breadcrumbItems = [
    { label: 'Admin', href: '/admin' },
    { label: 'Events', href: '/admin/events' },
    { label: event.title, href: `/admin/events/${event.id}/edit` },
    { label: 'Registrations' },
  ];

  return (
    <div className="container mx-auto py-6">
      <AppBreadcrumb items={breadcrumbItems} />
      
      <div className="flex items-center justify-between mb-6">
        <div>
          <h1 className="text-3xl font-bold tracking-tight">Event Registrations</h1>
          <p className="text-muted-foreground mt-2">
            Manage registrations for {event.title}
          </p>
        </div>
        <Button variant="outline" asChild>
          <Link to={`/admin/events/${event.id}/edit`}>
            <ArrowLeft className="mr-2 h-4 w-4" />
            Back to Event
          </Link>
        </Button>
      </div>

      {/* Stats Cards */}
      <div className="grid gap-4 md:grid-cols-3 mb-6">
        <Card>
          <CardHeader className="flex flex-row items-center justify-between space-y-0 pb-2">
            <CardTitle className="text-sm font-medium">Total Registrations</CardTitle>
            <Users className="h-4 w-4 text-muted-foreground" />
          </CardHeader>
          <CardContent>
            <div className="text-2xl font-bold">{totalRegistrations}</div>
          </CardContent>
        </Card>
        
        <Card>
          <CardHeader className="flex flex-row items-center justify-between space-y-0 pb-2">
            <CardTitle className="text-sm font-medium">Confirmed Registrations</CardTitle>
            <Users className="h-4 w-4 text-muted-foreground" />
          </CardHeader>
          <CardContent>
            <div className="text-2xl font-bold">{confirmedRegistrations}</div>
            <p className="text-xs text-muted-foreground mt-1">
              {totalRegistrations - confirmedRegistrations} pending/cancelled
            </p>
          </CardContent>
        </Card>
        
        <Card>
          <CardHeader className="flex flex-row items-center justify-between space-y-0 pb-2">
            <CardTitle className="text-sm font-medium">Revenue (Confirmed)</CardTitle>
            <DollarSign className="h-4 w-4 text-muted-foreground" />
          </CardHeader>
          <CardContent>
            <div className="text-2xl font-bold">{formatMoney(fromCents(totalRevenueCents))}</div>
            <p className="text-xs text-muted-foreground mt-1">
              From confirmed payments only
            </p>
          </CardContent>
        </Card>
      </div>

      {/* Registrations List */}
      <Card>
        <CardHeader>
          <CardTitle>Registrations</CardTitle>
          <CardDescription>
            All registrations for this event
          </CardDescription>
        </CardHeader>
        <CardContent>
          {registrations.length === 0 ? (
            <div className="text-center py-8">
              <Users className="mx-auto h-12 w-12 text-muted-foreground" />
              <h3 className="mt-2 text-sm font-semibold text-gray-900">No registrations</h3>
              <p className="mt-1 text-sm text-muted-foreground">
                No one has registered for this event yet.
              </p>
            </div>
          ) : (
            <div className="space-y-4">
              {registrations.map((registration) => (
                <div
                  key={registration.id}
                  className="flex items-center justify-between p-4 border rounded-lg"
                >
                  <div className="flex-1">
                    <div className="flex items-center gap-3">
                      <div>
                        <h3 className="font-semibold">
                          {registration.students.first_name} {registration.students.last_name}
                        </h3>
                        <p className="text-sm text-muted-foreground">
                          Age: {calculateAge(registration.students.birth_date)} • 
                          Family: {registration.families.name}
                        </p>
                      </div>
                    </div>
                    
                    <div className="mt-2 flex items-center gap-4 text-sm text-muted-foreground">
                      <span>Registered: {formatDate(registration.registered_at)}</span>
                      {registration.payment_amount_cents != null && (
                        <span>Amount: {formatMoney(fromCents(registration.payment_amount_cents))}</span>
                      )}
                      {registration.emergency_contact && (
                        <span>Emergency: {registration.emergency_contact}</span>
                      )}
                    </div>
                    
                    {registration.notes && (
                      <div className="mt-2">
                        <p className="text-sm text-muted-foreground">
                          <FileText className="inline h-3 w-3 mr-1" />
                          {registration.notes}
                        </p>
                      </div>
                    )}
                  </div>
                  
                  <div className="flex items-center gap-2">
                    <Badge variant={getStatusBadgeVariant(registration.registration_status)}>
                      {registration.registration_status || 'pending'}
                    </Badge>
                    
                    <Button variant="outline" size="sm" asChild>
                      <Link to={`/admin/families/${registration.family_id}`}>
                        View Family
                      </Link>
                    </Button>
                  </div>
                </div>
              ))}
            </div>
          )}
        </CardContent>
      </Card>
    </div>
  );
}<|MERGE_RESOLUTION|>--- conflicted
+++ resolved
@@ -120,14 +120,9 @@
   });
 }
 
-<<<<<<< HEAD
 function calculateAge(birthDate: string | null) {
   if (!birthDate) return 'N/A';
-  const today = new Date();
-=======
-function calculateAge(birthDate: string) {
   const today = getCurrentDateTimeInTimezone();
->>>>>>> 749c83d2
   const birth = new Date(birthDate);
   let age = today.getFullYear() - birth.getFullYear();
   const monthDiff = today.getMonth() - birth.getMonth();
