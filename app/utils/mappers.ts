import type {Database} from '~/types/database.types';
import type {AttendanceRecord, Family, Guardian, Payment, Student, Waiver, WaiverSignature} from '~/types/models';
import { centsFromRow } from "~/utils/database-money";
import { fromCents } from "~/utils/money";
import type {Program, Class, ClassSession} from '~/types/multi-class';
import {PaymentStatus} from "~/types/models"; // Import the enum

// Utility function to convert null values to undefined in an object
export function nullToUndefined<T extends Record<string, unknown>>(obj: T): { [K in keyof T]: T[K] extends null ? undefined : T[K] } {
  const result = {} as { [K in keyof T]: T[K] extends null ? undefined : T[K] };
  for (const [key, value] of Object.entries(obj)) {
    (result as Record<string, unknown>)[key] = value === null ? undefined : value;
  }
  return result;
}

// Utility function to map program object with null-to-undefined conversion
// eslint-disable-next-line @typescript-eslint/no-explicit-any
export function mapProgramNullToUndefined(program: any): Program {
  const mapped = nullToUndefined(program) as Program;
  return {
    ...mapped,
    engagement_type: mapped.engagement_type ?? 'program',
    audience_scope: mapped.audience_scope ?? 'youth',
    min_capacity: mapped.min_capacity ?? undefined,
    monthly_fee: program.monthly_fee_cents != null ? fromCents(program.monthly_fee_cents) : mapped.monthly_fee,
    registration_fee: program.registration_fee_cents != null ? fromCents(program.registration_fee_cents) : mapped.registration_fee,
    yearly_fee: program.yearly_fee_cents != null ? fromCents(program.yearly_fee_cents) : mapped.yearly_fee,
    individual_session_fee: program.individual_session_fee_cents != null ? fromCents(program.individual_session_fee_cents) : mapped.individual_session_fee,
    single_purchase_price: program.single_purchase_price_cents != null ? fromCents(program.single_purchase_price_cents) : mapped.single_purchase_price,
    subscription_monthly_price: program.subscription_monthly_price_cents != null ? fromCents(program.subscription_monthly_price_cents) : mapped.subscription_monthly_price,
    subscription_yearly_price: program.subscription_yearly_price_cents != null ? fromCents(program.subscription_yearly_price_cents) : mapped.subscription_yearly_price,
  };
}

// Utility function to map instructor object with null-to-undefined conversion
export function mapInstructorNullToUndefined(instructor: { id: string; first_name: string | null; last_name: string | null; email: string }) {
  return {
    id: instructor.id,
    first_name: instructor.first_name ?? '',
    last_name: instructor.last_name ?? '',
    email: instructor.email,
  };
}

// Utility function to map session object with null-to-undefined conversion
// eslint-disable-next-line @typescript-eslint/no-explicit-any
export function mapSessionNullToUndefined(session: any): ClassSession {
  const mapped = nullToUndefined(session);
  return {
    ...mapped,
    status: session.status as 'completed' | 'cancelled' | 'scheduled'
  } as ClassSession;
}

// eslint-disable-next-line @typescript-eslint/no-explicit-any
export function mapClassNullToUndefined(classObj: any): Class & { program: Program } {
  const mappedClass = nullToUndefined(classObj);
  return {
    ...mappedClass,
    program: mapProgramNullToUndefined(classObj.program)
  } as Class & { program: Program };
}

export function mapEnrollmentProgramNullToUndefined(program: Program) {
  return {
    ...program,
    description: program.description ?? undefined,
    max_capacity: program.max_capacity ?? undefined,
    min_capacity: program.min_capacity ?? undefined,
    belt_rank_required: program.belt_rank_required ?? false,
    gender_restriction: (program.gender_restriction as 'male' | 'female' | 'none') ?? undefined,
    individual_session_fee: program.individual_session_fee ?? undefined,
    yearly_fee: program.yearly_fee ?? undefined,
    min_sessions_per_week: program.min_sessions_per_week ?? undefined,
    max_sessions_per_week: program.max_sessions_per_week ?? undefined,
    monthly_fee: program.monthly_fee ?? undefined,
    registration_fee: program.registration_fee ?? undefined,
    single_purchase_price: program.single_purchase_price ?? undefined,
    subscription_monthly_price: program.subscription_monthly_price ?? undefined,
    subscription_yearly_price: program.subscription_yearly_price ?? undefined,
    min_belt_rank: program.min_belt_rank ?? undefined,
    max_belt_rank: program.max_belt_rank ?? undefined,
    sessions_per_week: program.sessions_per_week ?? undefined,
    min_age: program.min_age ?? undefined,
    max_age: program.max_age ?? undefined,
    special_needs_support: program.special_needs_support ?? undefined,
    prerequisite_programs: program.prerequisite_programs ?? undefined,
    duration_minutes: program.duration_minutes ?? undefined,
    ability_category: program.ability_category ?? undefined,
  };
}

// eslint-disable-next-line @typescript-eslint/no-explicit-any
export function mapEnrollmentClassNullToUndefined(classObj: any): Class & { program: Program } {
  const mappedClass = nullToUndefined(classObj);
  return {
    ...mappedClass,
    program: mapEnrollmentProgramNullToUndefined(classObj.program)
  } as Class & { program: Program };
}


// Convert database student row to Student type
export function mapStudentFromSupabase(row: Database['public']['Tables']['students']['Row']): Student {
    return {
        id: row.id,
        firstName: row.first_name,
        lastName: row.last_name,
        gender: row.gender,
<<<<<<< HEAD
        birthDate: row.birth_date,  // Now allows null
        cellPhone: row.cell_phone || undefined,
        email: row.email || undefined,
        tShirtSize: row.t_shirt_size,  // Now allows null
        school: row.school,  // Now allows null
=======
        birthDate: row.birth_date || '', // Handle null birth_date
        cellPhone: row.cell_phone || undefined,
        email: row.email || undefined,
        tShirtSize: row.t_shirt_size || '', // Handle null t_shirt_size
        school: row.school || '', // Handle null school
>>>>>>> 749c83d2
        gradeLevel: row.grade_level || '',
        specialNeeds: row.special_needs || undefined,
        allergies: row.allergies || undefined,
        medications: row.medications || undefined,
        immunizationsUpToDate: row.immunizations_up_to_date === 'true',
        immunizationNotes: row.immunization_notes || undefined,
        // beltRank removed
        familyId: row.family_id,
        // Relationships are loaded separately
        achievements: [], // Consider renaming to beltAwards if Achievement type is updated/removed
        attendanceRecords: []
    };
}

// Convert Student type to database insert/update shape
export function mapStudentToSupabase(student: Student): Database['public']['Tables']['students']['Insert'] {
    return {
        id: student.id,
        first_name: student.firstName,
        last_name: student.lastName,
        gender: student.gender,
        birth_date: student.birthDate,
        cell_phone: student.cellPhone,
        email: student.email,
        t_shirt_size: student.tShirtSize as Database['public']['Enums']['t_shirt_size_enum'],
        school: student.school,
        grade_level: student.gradeLevel,
        special_needs: student.specialNeeds,
        allergies: student.allergies,
        medications: student.medications,
        immunizations_up_to_date: student.immunizationsUpToDate ? 'true' : 'false',
        immunization_notes: student.immunizationNotes,
        // belt_rank removed
        family_id: student.familyId // Assuming familyId exists on Student
    };
}

// Similar mappings for other types
export function mapGuardianFromSupabase(row: Database['public']['Tables']['guardians']['Row']): Guardian {
    return {
        id: row.id,
        firstName: row.first_name || '', // Split name if needed
        lastName: row.last_name || '',
        relationship: row.relationship,
        homePhone: row.home_phone || '',
        workPhone: row.work_phone || undefined,
        cellPhone: row.cell_phone,
        email: row.email,
        employer: row.employer || undefined,
        employerPhone: row.employer_phone || undefined,
        employerNotes: row.employer_notes || undefined
    };
}

export function mapFamilyFromSupabase(row: Database['public']['Tables']['families']['Row']): Family {
    return {
        id: row.id,
        name: row.name,
        address: row.address || '', // Handle null address
        city: row.city || '', // Handle null city
        province: row.province || '', // Handle null province
        postalCode: row.postal_code || '', // Handle null postal_code
        primaryPhone: row.primary_phone || '', // Handle null primary_phone
        email: row.email,
        referralSource: row.referral_source || undefined,
        referralName: row.referral_name || undefined,
        guardians: [],
        students: []
    };
}

export function mapFamilyToSupabase(family: Family): Database['public']['Tables']['families']['Insert'] {
    return {
        id: family.id,
        name: family.name,
        address: family.address,
        city: family.city,
        province: family.province,
        postal_code: family.postalCode,
        primary_phone: family.primaryPhone,
        email: family.email,
        referral_source: family.referralSource,
        referral_name: family.referralName
    };
}

export function mapGuardianToSupabase(guardian: Guardian & {
    familyId: string
}): Database['public']['Tables']['guardians']['Insert'] {
    return {
        id: guardian.id,
        first_name: guardian.firstName,
        last_name: guardian.lastName,
        relationship: guardian.relationship,
        home_phone: guardian.homePhone,
        cell_phone: guardian.cellPhone,
        work_phone: guardian.workPhone,
        email: guardian.email,
        employer: guardian.employer,
        employer_phone: guardian.employerPhone,
        employer_notes: guardian.employerNotes,
        family_id: guardian.familyId
    };
}

// Payment mappers
export function mapPaymentFromSupabase(row: Database['public']['Tables']['payments']['Row'], studentIds: string[] = []): Payment {
    return {
        id: row.id,
        familyId: row.family_id,
        // Normalize to cents via centralized rules
        subtotalAmount: centsFromRow('payments', 'subtotal_amount', row as unknown as Record<string, unknown>),
        // taxAmount removed - tax details are in payment_taxes relation
        totalAmount: centsFromRow('payments', 'total_amount', row as unknown as Record<string, unknown>),
        paymentDate: row.payment_date ?? undefined, // Convert null to undefined to match Payment type
        paymentMethod: row.payment_method ?? undefined, // Convert null to undefined to match Payment type
        status: row.status as PaymentStatus,
        studentIds: studentIds
    };
}

export function mapPaymentToSupabase(payment: Payment): Database['public']['Tables']['payments']['Insert'] {
    // Ensure required fields for Insert are present
    // Removed taxAmount check
    if (payment.subtotalAmount === undefined || payment.totalAmount === undefined) {
        throw new Error("Cannot map Payment to Supabase Insert: Missing required amount fields (subtotalAmount, totalAmount).");
    }
    return {
        // id: payment.id, // ID is usually generated by DB on insert, so omit it
        family_id: payment.familyId,
        // Store cents in numeric columns per schema
        subtotal_amount: payment.subtotalAmount,
        // tax_amount removed
        total_amount: payment.totalAmount,
        payment_date: payment.paymentDate,
        payment_method: payment.paymentMethod,
        status: payment.status
    };
}

// Attendance mappers
export function mapAttendanceFromSupabase(row: Database['public']['Tables']['attendance']['Row']): AttendanceRecord {
    if (!row.class_session_id) {
        throw new Error("Class session ID is missing for an attendance record.");
    }
    return {
        id: row.id,
        studentId: row.student_id,
        classSessionId: row.class_session_id,
        status: row.status as 'present' | 'absent' | 'excused' | 'late',
        notes: row.notes || undefined,
        // Note: class_date and present fields are derived from class_sessions and status
        classDate: '', // This should be populated from class_sessions.session_date
        present: row.status === 'present' || row.status === 'late'
    };
}

export function mapAttendanceToSupabase(record: Omit<AttendanceRecord, 'id'>): Database['public']['Tables']['attendance']['Insert'] {
    return {
        student_id: record.studentId,
        class_session_id: record.classSessionId,
        status: record.status,
        notes: record.notes
        // Note: class_date and present are not stored in the current attendance table
    };
}

// Waiver mappers
export function mapWaiverFromSupabase(row: Database['public']['Tables']['waivers']['Row']): Waiver {
    return {
        id: row.id,
        title: row.title,
        description: row.description,
        content: row.content,
        required: row.required
    };
}

export function mapWaiverToSupabase(waiver: Waiver): Database['public']['Tables']['waivers']['Insert'] {
    return {
        id: waiver.id,
        title: waiver.title,
        description: waiver.description,
        content: waiver.content,
        required: waiver.required
    };
}

// Waiver signature mappers
export function mapWaiverSignatureFromSupabase(row: Database['public']['Tables']['waiver_signatures']['Row']): WaiverSignature {
    return {
        id: row.id,
        waiverId: row.waiver_id,
        userId: row.user_id,
        signatureData: row.signature_data,
        signedAt: row.signed_at
    };
}

export function mapWaiverSignatureToSupabase(signature: WaiverSignature): Database['public']['Tables']['waiver_signatures']['Insert'] {
    return {
        id: signature.id,
        waiver_id: signature.waiverId,
        user_id: signature.userId,
        agreement_version: signature.waiverId, // Use waiverId as the version identifier
        signature_data: signature.signatureData,
        signed_at: signature.signedAt
    };
}

// Example usage in components:
// When loading data:
// const { data } = await supabase.from('students').select('*');
// const students = data?.map(mapStudentFromSupabase) || [];

// When saving data:
// const dbStudent = mapStudentToSupabase(student);
// await supabase.from('students').upsert(dbStudent);<|MERGE_RESOLUTION|>--- conflicted
+++ resolved
@@ -108,19 +108,11 @@
         firstName: row.first_name,
         lastName: row.last_name,
         gender: row.gender,
-<<<<<<< HEAD
-        birthDate: row.birth_date,  // Now allows null
-        cellPhone: row.cell_phone || undefined,
-        email: row.email || undefined,
-        tShirtSize: row.t_shirt_size,  // Now allows null
-        school: row.school,  // Now allows null
-=======
         birthDate: row.birth_date || '', // Handle null birth_date
         cellPhone: row.cell_phone || undefined,
         email: row.email || undefined,
         tShirtSize: row.t_shirt_size || '', // Handle null t_shirt_size
         school: row.school || '', // Handle null school
->>>>>>> 749c83d2
         gradeLevel: row.grade_level || '',
         specialNeeds: row.special_needs || undefined,
         allergies: row.allergies || undefined,
