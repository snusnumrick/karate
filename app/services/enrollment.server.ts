import { getSupabaseAdminClient } from '~/utils/supabase.server';
import type {
  ClassEnrollment,
  CreateEnrollmentData,
  UpdateEnrollmentData,
  EnrollmentFilters,
  EnrollmentValidation,
  EnrollmentStats,
  BulkEnrollmentData
} from '~/types/multi-class';
import { checkScheduleConflicts } from './class.server';
import { checkProgramEligibility } from './program.server';
import { recordStudentEnrollmentEvent } from '~/utils/auto-discount-events.server';
import { mapEnrollmentClassNullToUndefined } from '~/utils/mappers';
import { fromCents } from '~/utils/money';

/**
 * Enroll a student in a class with validation
 */
export async function enrollStudent(
  enrollmentData: CreateEnrollmentData,
  supabase = getSupabaseAdminClient()
): Promise<ClassEnrollment> {
  // Check if student has an existing enrollment for this class
  const { data: existingEnrollment } = await supabase
    .from('enrollments')
    .select('id, status')
    .eq('class_id', enrollmentData.class_id)
    .eq('student_id', enrollmentData.student_id)
    .single();

  // If student has a dropped or completed enrollment, update it instead of creating new one
  if (existingEnrollment && ['dropped', 'completed'].includes(existingEnrollment.status)) {
    // Validate enrollment first
    const validation = await validateEnrollment(
      enrollmentData.class_id,
      enrollmentData.student_id,
      supabase
    );

    if (!validation.is_valid) {
      throw new Error(`Enrollment validation failed: ${validation.errors.join(', ')}`);
    }

    // Check for schedule conflicts
    const { hasConflicts, conflicts } = await checkScheduleConflicts(
      enrollmentData.student_id,
      enrollmentData.class_id,
      supabase
    );

    if (hasConflicts) {
      const conflictMessages = conflicts.map(c => 
        `Conflicts with ${c.conflicting_class_name} on ${(c.conflict_days as string[]).join(', ')}`
      );
      throw new Error(`Schedule conflicts detected: ${conflictMessages.join('; ')}`);
    }

    // Determine enrollment status based on capacity
    let enrollmentStatus = enrollmentData.status || 'active';
    if (!validation.capacity_available && enrollmentStatus === 'active') {
      enrollmentStatus = 'waitlist';
    }

    // Update existing enrollment
     const reEnrollmentNote = enrollmentData.notes 
       ? `Re-enrolled: ${enrollmentData.notes}` 
       : 'Re-enrolled';
     
     const { data, error } = await supabase
       .from('enrollments')
       .update({
         status: enrollmentStatus,
         notes: reEnrollmentNote,
         enrolled_at: new Date().toISOString(),
         updated_at: new Date().toISOString(),
         completed_at: null,
         dropped_at: null,
       })
      .eq('id', existingEnrollment.id)
      .select(`
        *,
        class:classes(
          *,
          program:programs(*)
        ),
        student:students(
          id,
          first_name,
          last_name,
          birth_date,
          family_id
        )
      `)
      .single();

    if (error) {
      throw new Error(`Failed to re-enroll student: ${error.message}`);
    }

    // If enrolled as active, check if we can promote anyone from waitlist
    if (enrollmentStatus === 'active') {
      await processWaitlist(enrollmentData.class_id, supabase);
    }

    // Record student enrollment event for automatic discount processing
    if (data.student?.id && data.student?.family_id) {
      await recordStudentEnrollmentEvent(data.student.id, data.student.family_id);
    }

    return {
    ...data,
    completed_at: data.completed_at ?? undefined,
    dropped_at: data.dropped_at ?? undefined,
    notes: data.notes ?? undefined,
    class: mapEnrollmentClassNullToUndefined(data.class),
    student: data.student ? {
      ...data.student,
<<<<<<< HEAD
      birth_date: data.student.birth_date ?? '',
    } : data.student,
=======
      birth_date: data.student.birth_date || '',
    } : undefined,
>>>>>>> 749c83d2
  };
  }

  // For new enrollments or existing active/waitlist enrollments, proceed with validation
  const validation = await validateEnrollment(
    enrollmentData.class_id,
    enrollmentData.student_id,
    supabase
  );

  if (!validation.is_valid) {
    throw new Error(`Enrollment validation failed: ${validation.errors.join(', ')}`);
  }

  // Check for schedule conflicts
  const { hasConflicts, conflicts } = await checkScheduleConflicts(
    enrollmentData.student_id,
    enrollmentData.class_id,
    supabase
  );

  if (hasConflicts) {
    const conflictMessages = conflicts.map(c => 
      `Conflicts with ${c.conflicting_class_name} on ${(c.conflict_days as string[]).join(', ')}`
    );
    throw new Error(`Schedule conflicts detected: ${conflictMessages.join('; ')}`);
  }

  // Determine enrollment status based on capacity
  let enrollmentStatus = enrollmentData.status || 'active';
  if (!validation.capacity_available && enrollmentStatus === 'active') {
    enrollmentStatus = 'waitlist';
  }

  const { data, error } = await supabase
    .from('enrollments')
    .insert({
      class_id: enrollmentData.class_id,
      student_id: enrollmentData.student_id,
      program_id: enrollmentData.program_id,
      status: enrollmentStatus,
      notes: enrollmentData.notes,
    })
    .select(`
      *,
      class:classes(
        *,
        program:programs(*)
      ),
      student:students(
        id,
        first_name,
        last_name,
        birth_date,
        family_id
      )
    `)
    .single();

  if (error) {
    throw new Error(`Failed to enroll student: ${error.message}`);
  }

  // If enrolled as active, check if we can promote anyone from waitlist
  if (enrollmentStatus === 'active') {
    await processWaitlist(enrollmentData.class_id, supabase);
  }

  // Record student enrollment event for automatic discount processing
  if (data.student?.id && data.student?.family_id) {
    await recordStudentEnrollmentEvent(data.student.id, data.student.family_id);
  }

  return {
    ...data,
    completed_at: data.completed_at || undefined,
    dropped_at: data.dropped_at || undefined,
    notes: data.notes || undefined,
    student: data.student ? {
      ...data.student,
      birth_date: data.student.birth_date || '',
    } : undefined,
    class: {
      ...data.class,
      description: data.class.description || undefined,
      max_capacity: data.class.max_capacity || undefined,
      instructor_id: data.class.instructor_id || undefined,
      program: {
           ...data.class.program,
            description: data.class.program.description || undefined,
            max_capacity: data.class.program.max_capacity || undefined,
            belt_rank_required: data.class.program.belt_rank_required || false,
            gender_restriction: (data.class.program.gender_restriction as 'male' | 'female' | 'none') || undefined,
            individual_session_fee: data.class.program.individual_session_fee_cents != null ? fromCents(data.class.program.individual_session_fee_cents) : undefined,
            yearly_fee: data.class.program.yearly_fee_cents != null ? fromCents(data.class.program.yearly_fee_cents) : undefined,
            min_sessions_per_week: data.class.program.min_sessions_per_week || undefined,
            max_sessions_per_week: data.class.program.max_sessions_per_week || undefined,
            monthly_fee: data.class.program.monthly_fee_cents != null ? fromCents(data.class.program.monthly_fee_cents) : undefined,
            registration_fee: data.class.program.registration_fee_cents != null ? fromCents(data.class.program.registration_fee_cents) : undefined,
            min_belt_rank: data.class.program.min_belt_rank || undefined,
            max_belt_rank: data.class.program.max_belt_rank || undefined,
            sessions_per_week: data.class.program.sessions_per_week || undefined,
            min_age: data.class.program.min_age || undefined,
            max_age: data.class.program.max_age || undefined,
            special_needs_support: data.class.program.special_needs_support || undefined,
            prerequisite_programs: data.class.program.prerequisite_programs || undefined,
            duration_minutes: data.class.program.duration_minutes || undefined
         }
    }
  };
}

/**
 * Update an enrollment
 */
export async function updateEnrollment(
  id: string,
  updates: Partial<UpdateEnrollmentData>,
  supabase = getSupabaseAdminClient()
): Promise<ClassEnrollment> {
  const updateData: Record<string, unknown> = {
    updated_at: new Date().toISOString(),
  };

  // Only include fields that are provided
  if (updates.status !== undefined) updateData.status = updates.status;
  // payment_id field removed as it doesn't exist in enrollments table
  if (updates.notes !== undefined) updateData.notes = updates.notes;

  console.log('updateEnrollment', updateData);

  const { data, error } = await supabase
    .from('enrollments')
    .update(updateData)
    .eq('id', id)
    .select(`
      *,
      class:classes(
        *,
        program:programs(*)
      ),
      student:students(
        id,
        first_name,
        last_name,
        birth_date,
        family_id
      )
    `)
    .single();

  if (error) {
    throw new Error(`Failed to update enrollment: ${error.message}`);
  }

  // If status changed to dropped or completed, process waitlist
  if (updates.status && ['dropped', 'completed'].includes(updates.status)) {
    await processWaitlist(data.class_id, supabase);
  }

  return {
    ...data,
    completed_at: data.completed_at || undefined,
    dropped_at: data.dropped_at || undefined,
    notes: data.notes || undefined,
    student: data.student ? {
      ...data.student,
      birth_date: data.student.birth_date || '',
    } : undefined,
    class: {
      ...data.class,
      description: data.class.description || undefined,
      max_capacity: data.class.max_capacity || undefined,
      instructor_id: data.class.instructor_id || undefined,
      program: {
        ...data.class.program,
        description: data.class.program.description || undefined,
        max_capacity: data.class.program.max_capacity || undefined,
        belt_rank_required: data.class.program.belt_rank_required || false,
        gender_restriction: (data.class.program.gender_restriction as 'male' | 'female' | 'none') || undefined,
         individual_session_fee: data.class.program.individual_session_fee_cents != null ? fromCents(data.class.program.individual_session_fee_cents) : undefined,
         yearly_fee: data.class.program.yearly_fee_cents != null ? fromCents(data.class.program.yearly_fee_cents) : undefined,
         min_sessions_per_week: data.class.program.min_sessions_per_week || undefined,
         max_sessions_per_week: data.class.program.max_sessions_per_week || undefined,
         monthly_fee: data.class.program.monthly_fee_cents != null ? fromCents(data.class.program.monthly_fee_cents) : undefined,
         registration_fee: data.class.program.registration_fee_cents != null ? fromCents(data.class.program.registration_fee_cents) : undefined,
         min_belt_rank: data.class.program.min_belt_rank || undefined,
         max_belt_rank: data.class.program.max_belt_rank || undefined,
         sessions_per_week: data.class.program.sessions_per_week || undefined,
         min_age: data.class.program.min_age || undefined,
         max_age: data.class.program.max_age || undefined,
         special_needs_support: data.class.program.special_needs_support || undefined,
         prerequisite_programs: data.class.program.prerequisite_programs || undefined,
         duration_minutes: data.class.program.duration_minutes || undefined,
        ability_category: data.class.program.ability_category ?? undefined,
        audience_scope: data.class.program.audience_scope ?? 'youth',
        engagement_type: data.class.program.engagement_type ?? 'program',
        min_capacity: data.class.program.min_capacity ?? undefined,
        single_purchase_price: data.class.program.single_purchase_price_cents != null ? fromCents(data.class.program.single_purchase_price_cents) : undefined,
        subscription_monthly_price: data.class.program.subscription_monthly_price_cents != null ? fromCents(data.class.program.subscription_monthly_price_cents) : undefined,
        subscription_yearly_price: data.class.program.subscription_yearly_price_cents != null ? fromCents(data.class.program.subscription_yearly_price_cents) : undefined,
      }
    }
  };
}

/**
 * Drop a student from a class
 */
export async function dropStudent(
  enrollmentId: string,
  reason?: string,
  supabase = getSupabaseAdminClient()
): Promise<void> {
  const notes = reason ? `Dropped: ${reason}` : 'Dropped';
  
  const { data, error } = await supabase
    .from('enrollments')
    .update({ 
      status: 'dropped', 
      notes,
      updated_at: new Date().toISOString() 
    })
    .eq('id', enrollmentId)
    .select('class_id')
    .single();

  if (error) {
    throw new Error(`Failed to drop student: ${error.message}`);
  }

  // Process waitlist to see if anyone can be promoted
  if (data) {
    await processWaitlist(data.class_id, supabase);
  }
}

/**
 * Get enrollments with optional filtering
 */
export async function getEnrollments(
  filters: EnrollmentFilters = {},
  supabase = getSupabaseAdminClient()
): Promise<ClassEnrollment[]> {
  let query = supabase
    .from('enrollments')
    .select(`
      *,
      class:classes(
        *,
        program:programs(*)
      ),
      student:students(
        id,
        first_name,
        last_name,
        birth_date,
        family_id
      )
    `);

  // Apply filters
  if (filters.class_id) {
    query = query.eq('class_id', filters.class_id);
  }

  if (filters.student_id) {
    query = query.eq('student_id', filters.student_id);
  }

  if (filters.family_id) {
    query = query.eq('student.family_id', filters.family_id);
  }

  if (filters.status) {
    query = query.eq('status', filters.status);
  }

  if (filters.enrollment_date_from) {
    query = query.gte('enrolled_at', filters.enrollment_date_from);
  }

  if (filters.enrollment_date_to) {
    query = query.lte('enrolled_at', filters.enrollment_date_to);
  }

  query = query.order('enrolled_at', { ascending: false });

  const { data, error } = await query;

  if (error) {
    throw new Error(`Failed to fetch enrollments: ${error.message}`);
  }

  return (data || []).map(enrollment => ({
    ...enrollment,
    completed_at: enrollment.completed_at ?? undefined,
    dropped_at: enrollment.dropped_at ?? undefined,
    notes: enrollment.notes ?? undefined,
    student: enrollment.student ? {
      ...enrollment.student,
      birth_date: enrollment.student.birth_date || '',
    } : undefined,
    class: mapEnrollmentClassNullToUndefined(enrollment.class),
    student: enrollment.student ? {
      ...enrollment.student,
      birth_date: enrollment.student.birth_date ?? '',
    } : enrollment.student,
  }));
}


/**
 * Get enrollments by class ID
 */
export async function getEnrollmentsByClass(
  classId: string,
  supabase = getSupabaseAdminClient()
): Promise<ClassEnrollment[]> {
  return getEnrollments({ class_id: classId }, supabase);
}

/**
 * Get enrollments by student ID
 */
export async function getEnrollmentsByStudent(
  studentId: string,
  supabase = getSupabaseAdminClient()
): Promise<ClassEnrollment[]> {
  return getEnrollments({ student_id: studentId }, supabase);
}

/**
 * Get enrollments by family ID
 */
export async function getEnrollmentsByFamily(
  familyId: string,
  supabase = getSupabaseAdminClient()
): Promise<ClassEnrollment[]> {
  return getEnrollments({ family_id: familyId }, supabase);
}

/**
 * Validate enrollment eligibility
 */
export async function validateEnrollment(
  classId: string,
  studentId: string,
  supabase = getSupabaseAdminClient()
): Promise<EnrollmentValidation> {
  const errors: string[] = [];
  const warnings: string[] = [];
  let capacityAvailable = false;
  let meetsEligibility = false;
  let ageAppropriate = false;
  let beltRequirementsMet = false;

  try {
    // Get class and program details
    const { data: classData, error: classError } = await supabase
      .from('classes')
      .select(`
        *,
        program:programs(*)
      `)
      .eq('id', classId)
      .single();

    if (classError || !classData) {
      errors.push('Class not found');
      return {
        is_valid: false,
        errors,
        warnings,
        capacity_available: false,
        meets_eligibility: false,
        age_appropriate: false,
        belt_requirements_met: false,
      };
    }

    // Check if class is active
    if (!classData.is_active) {
      errors.push('Class is not active');
    }

    // Check capacity
    const { count: enrollmentCount } = await supabase
    .from('enrollments')
    .select('id', { count: 'exact' })
    .eq('class_id', classId)
    .in('status', ['active', 'trial']);

    const currentEnrollment = enrollmentCount || 0;
    const maxCapacity = classData.max_capacity || 0;
    
    capacityAvailable = maxCapacity === 0 || currentEnrollment < maxCapacity;
    
    if (!capacityAvailable) {
      warnings.push(`Class is at capacity (${currentEnrollment}/${maxCapacity})`);
    }

    // Check if student is already enrolled
    const { data: existingEnrollment } = await supabase
      .from('enrollments')
      .select('id, status')
      .eq('class_id', classId)
      .eq('student_id', studentId)
      .single();

    if (existingEnrollment) {
      if (existingEnrollment.status === 'active') {
        errors.push('Student is already enrolled in this class');
      } else if (existingEnrollment.status === 'waitlist') {
        errors.push('Student is already on the waitlist for this class');
      } else if (existingEnrollment.status === 'trial') {
        errors.push('Student is already enrolled in this class as a trial');
      }
      // Note: dropped and completed enrollments are allowed to be re-enrolled
    }

    // Check program eligibility using comprehensive database function
    if (classData.program) {
      const eligibilityCheck = await checkProgramEligibility(
        classData.program.id,
        studentId,
        supabase
      );
      
      meetsEligibility = eligibilityCheck.eligible;
      if (!meetsEligibility) {
        // Handle cases where reasons might not be an array or might be undefined
        if (Array.isArray(eligibilityCheck.reasons)) {
          errors.push(...eligibilityCheck.reasons);
        } else if (eligibilityCheck.reasons) {
          errors.push(String(eligibilityCheck.reasons));
        } else {
          errors.push('Student does not meet program eligibility requirements');
        }
      }

      // The checkProgramEligibility function now handles all validation:
      // - Age requirements (min_age, max_age)
      // - Belt rank requirements (min_belt_rank, max_belt_rank, belt_rank_required)
      // - Prerequisite programs (prerequisite_programs)
      // So we can set these flags based on the comprehensive check
      ageAppropriate = eligibilityCheck.eligible;
      beltRequirementsMet = eligibilityCheck.eligible;
    }

    // Check for schedule conflicts
    const { hasConflicts, conflicts } = await checkScheduleConflicts(
      studentId,
      classId,
      supabase
    );

    if (hasConflicts) {
      const conflictMessages = conflicts.map(c => 
        `Schedule conflict with ${c.conflicting_class_name}`
      );
      errors.push(...conflictMessages);
    }

  } catch (error) {
    errors.push(`Validation error: ${error instanceof Error ? error.message : 'Unknown error'}`);
  }

  const isValid = errors.length === 0;

  return {
    is_valid: isValid,
    errors,
    warnings,
    capacity_available: capacityAvailable,
    meets_eligibility: meetsEligibility,
    age_appropriate: ageAppropriate,
    belt_requirements_met: beltRequirementsMet,
  };
}

/**
 * Process waitlist - promote students when spots become available
 */
export async function processWaitlist(
  classId: string,
  supabase = getSupabaseAdminClient()
): Promise<number> {
  // Get class capacity info
  const { data: classData, error: classError } = await supabase
    .from('classes')
    .select(`
      max_capacity,
      program:programs(name)
    `)
    .eq('id', classId)
    .single();

  if (classError || !classData) {
    throw new Error('Failed to get class information');
  }

  // Get current active enrollment count
  const { count: enrollmentCount } = await supabase
    .from('enrollments')
    .select('id', { count: 'exact' })
    .eq('class_id', classId)
    .in('status', ['active', 'trial']);

  const currentEnrollment = enrollmentCount || 0;
  const maxCapacity = classData.max_capacity || 0;
  const availableSpots = maxCapacity > 0 ? Math.max(0, maxCapacity - currentEnrollment) : 0;

  if (availableSpots === 0) {
    return 0; // No spots available
  }

  // Get waitlisted students in order of enrollment
  const { data: waitlistStudents, error: waitlistError } = await supabase
    .from('enrollments')
    .select('id, student_id, enrolled_at')
    .eq('class_id', classId)
    .eq('status', 'waitlist')
    .order('enrolled_at')
    .limit(availableSpots);

  if (waitlistError) {
    throw new Error(`Failed to get waitlist: ${waitlistError.message}`);
  }

  if (!waitlistStudents || waitlistStudents.length === 0) {
    return 0; // No one on waitlist
  }

  let promoted = 0;

  // Promote students from waitlist
  for (const enrollment of waitlistStudents) {
    // Re-validate enrollment (in case circumstances changed)
    const validation = await validateEnrollment(
      classId,
      enrollment.student_id,
      supabase
    );

    if (validation.capacity_available && validation.meets_eligibility) {
      const { error: updateError } = await supabase
        .from('enrollments')
        .update({ 
          status: 'active',
          updated_at: new Date().toISOString(),
          notes: 'Promoted from waitlist'
        })
        .eq('id', enrollment.id);

      if (!updateError) {
        promoted++;
      }
    }
  }

  return promoted;
}

/**
 * Bulk enroll multiple students
 */
export async function bulkEnrollStudents(
  data: BulkEnrollmentData,
  supabase = getSupabaseAdminClient()
): Promise<{ successful: ClassEnrollment[]; failed: { studentId: string; error: string }[] }> {
  const successful: ClassEnrollment[] = [];
  const failed: { studentId: string; error: string }[] = [];

  // Get class data to find program_id
  const { data: classData, error: classError } = await supabase
    .from('classes')
    .select('program_id')
    .eq('id', data.class_id)
    .single();

  if (classError || !classData) {
    throw new Error(`Failed to get class information: ${classError?.message}`);
  }

  for (const studentId of data.student_ids) {
    try {
      const enrollment = await enrollStudent({
        class_id: data.class_id,
        student_id: studentId,
        program_id: classData.program_id,
        status: data.enrollment_type,
        notes: data.notes,
      }, supabase);
      
      successful.push(enrollment);
    } catch (error) {
      failed.push({
        studentId,
        error: error instanceof Error ? error.message : 'Unknown error',
      });
    }
  }

  return { successful, failed };
}

/**
 * Get enrollment statistics for a class
 */
export async function getEnrollmentStats(
  classId: string,
  supabase = getSupabaseAdminClient()
): Promise<EnrollmentStats> {
  const { data: enrollments, error } = await supabase
    .from('enrollments')
    .select('status')
    .eq('class_id', classId);

  if (error) {
    throw new Error(`Failed to get enrollment stats: ${error.message}`);
  }

  const stats = {
    total_enrolled: enrollments?.length || 0,
    active_enrollments: enrollments?.filter((e: { status: string }) => ['active', 'trial'].includes(e.status)).length || 0,
    waitlist_count: enrollments?.filter((e: { status: string }) => e.status === 'waitlist').length || 0,
    completion_rate: 0,
    average_attendance: 0,
  };

  // Calculate completion rate
  const completed = enrollments?.filter((e: { status: string }) => e.status === 'completed').length || 0;
  const totalFinished = completed + (enrollments?.filter((e: { status: string }) => e.status === 'dropped').length || 0);
  if (totalFinished > 0) {
    stats.completion_rate = (completed / totalFinished) * 100;
  }

  // TODO: Calculate average attendance when attendance system is integrated
  // This would require joining with attendance records

  return stats;
}

/**
 * Get a single enrollment by ID
 */
export async function getEnrollmentById(
  id: string,
  supabase = getSupabaseAdminClient()
): Promise<ClassEnrollment | null> {
  const { data, error } = await supabase
    .from('enrollments')
    .select(`
      *,
      class:classes(
        *,
        program:programs(*)
      ),
      student:students(
        id,
        first_name,
        last_name,
        birth_date,
        family_id
      )
    `)
    .eq('id', id)
    .single();

  if (error) {
    if (error.code === 'PGRST116') {
      return null; // Not found
    }
    throw new Error(`Failed to fetch enrollment: ${error.message}`);
  }

  return {
    ...data,
    completed_at: data.completed_at || undefined,
    dropped_at: data.dropped_at || undefined,
    notes: data.notes || undefined,
    student: data.student ? {
      ...data.student,
      birth_date: data.student.birth_date || '',
    } : undefined,
    class: {
      ...data.class,
      description: data.class.description || undefined,
      max_capacity: data.class.max_capacity || undefined,
      instructor_id: data.class.instructor_id || undefined,
      program: {
        ...data.class.program,
        description: data.class.program.description || undefined,
        max_capacity: data.class.program.max_capacity || undefined,
        belt_rank_required: data.class.program.belt_rank_required || false,
        gender_restriction: (data.class.program.gender_restriction as 'male' | 'female' | 'none') || undefined,
        individual_session_fee: data.class.program.individual_session_fee_cents != null ? fromCents(data.class.program.individual_session_fee_cents) : undefined,
        yearly_fee: data.class.program.yearly_fee_cents != null ? fromCents(data.class.program.yearly_fee_cents) : undefined,
        min_sessions_per_week: data.class.program.min_sessions_per_week || undefined,
        max_sessions_per_week: data.class.program.max_sessions_per_week || undefined,
        monthly_fee: data.class.program.monthly_fee_cents != null ? fromCents(data.class.program.monthly_fee_cents) : undefined,
        registration_fee: data.class.program.registration_fee_cents != null ? fromCents(data.class.program.registration_fee_cents) : undefined,
        min_belt_rank: data.class.program.min_belt_rank || undefined,
        max_belt_rank: data.class.program.max_belt_rank || undefined,
        sessions_per_week: data.class.program.sessions_per_week || undefined,
        min_age: data.class.program.min_age || undefined,
        max_age: data.class.program.max_age || undefined,
        special_needs_support: data.class.program.special_needs_support || undefined,
        prerequisite_programs: data.class.program.prerequisite_programs || undefined,
        duration_minutes: data.class.program.duration_minutes || undefined,
        ability_category: data.class.program.ability_category ?? undefined,
        audience_scope: data.class.program.audience_scope ?? 'youth',
        engagement_type: data.class.program.engagement_type ?? 'program',
        min_capacity: data.class.program.min_capacity ?? undefined,
        single_purchase_price: data.class.program.single_purchase_price_cents != null ? fromCents(data.class.program.single_purchase_price_cents) : undefined,
        subscription_monthly_price: data.class.program.subscription_monthly_price_cents != null ? fromCents(data.class.program.subscription_monthly_price_cents) : undefined,
        subscription_yearly_price: data.class.program.subscription_yearly_price_cents != null ? fromCents(data.class.program.subscription_yearly_price_cents) : undefined,
      }
    }
  };
}<|MERGE_RESOLUTION|>--- conflicted
+++ resolved
@@ -116,13 +116,8 @@
     class: mapEnrollmentClassNullToUndefined(data.class),
     student: data.student ? {
       ...data.student,
-<<<<<<< HEAD
       birth_date: data.student.birth_date ?? '',
     } : data.student,
-=======
-      birth_date: data.student.birth_date || '',
-    } : undefined,
->>>>>>> 749c83d2
   };
   }
 
